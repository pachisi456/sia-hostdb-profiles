--- conflicted
+++ resolved
@@ -5,11 +5,7 @@
 	"fmt"
 	"os"
 
-<<<<<<< HEAD
-	"github.com/pachisi456/sia-hostdb-profiles/types"
-=======
 	"gitlab.com/NebulousLabs/Sia/types"
->>>>>>> c9a2fa38
 
 	"github.com/spf13/cobra"
 )
