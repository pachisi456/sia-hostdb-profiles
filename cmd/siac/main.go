--- conflicted
+++ resolved
@@ -9,13 +9,8 @@
 
 	"github.com/spf13/cobra"
 
-<<<<<<< HEAD
-	"github.com/pachisi456/sia-hostdb-profiles/build"
-	"github.com/pachisi456/sia-hostdb-profiles/node/api/client"
-=======
 	"gitlab.com/NebulousLabs/Sia/build"
 	"gitlab.com/NebulousLabs/Sia/node/api/client"
->>>>>>> c9a2fa38
 )
 
 var (
@@ -160,19 +155,12 @@
 	root.PersistentFlags().StringVarP(&siaDir, "sia-directory", "d", build.DefaultSiaDir(), "location of the sia directory")
 	root.PersistentFlags().StringVarP(&httpClient.UserAgent, "useragent", "", "Sia-Agent", "the useragent used by siac to connect to the daemon's API")
 
-	// initialize client
-	root.PersistentFlags().StringVarP(&httpClient.Address, "addr", "a", "localhost:9980", "which host/port to communicate with (i.e. the host/port siad is listening on)")
-	root.PersistentFlags().StringVarP(&httpClient.Password, "apipassword", "", "", "the password for the API's http authentication")
-	root.PersistentFlags().StringVarP(&httpClient.UserAgent, "useragent", "", "Sia-Agent", "the useragent used by siac to connect to the daemon's API")
-
 	// Check if the api password environment variable is set.
 	apiPassword := os.Getenv("SIA_API_PASSWORD")
 	if apiPassword != "" {
 		httpClient.Password = apiPassword
 		fmt.Println("Using SIA_API_PASSWORD environment variable")
 	}
-<<<<<<< HEAD
-=======
 
 	// If the API password wasn't set we try to read it from the file. If
 	// reading fails, continue silently; but in the next release, this will
@@ -183,7 +171,6 @@
 			httpClient.Password = strings.TrimSpace(string(pw))
 		}
 	}
->>>>>>> c9a2fa38
 
 	// run
 	if err := root.Execute(); err != nil {
