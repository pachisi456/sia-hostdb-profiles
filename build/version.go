package build

import (
	"strconv"
	"strings"
)

const (
	// MaxEncodedVersionLength is the maximum length of a version string encoded
	// with the encode package. 100 is much larger than any version number we send
	// now, but it allows us to send additional information in the version string
	// later if we choose. For example appending the version string with the HEAD
	// commit hash.
	MaxEncodedVersionLength = 100

	// Version is the current version of siad.
<<<<<<< HEAD
	Version = "1.3.3"
=======
	Version = "1.3.5"
>>>>>>> c9a2fa38
)

// IsVersion returns whether str is a valid version number.
func IsVersion(str string) bool {
	for _, n := range strings.Split(str, ".") {
		if _, err := strconv.Atoi(n); err != nil {
			return false
		}
	}
	return true
}

// min returns the smaller of two integers.
func min(a, b int) int {
	if a < b {
		return a
	}
	return b
}

// VersionCmp returns an int indicating the difference between a and b. It
// follows the convention of bytes.Compare and big.Cmp:
//
//   -1 if a <  b
//    0 if a == b
//   +1 if a >  b
//
// One important quirk is that "1.1.0" is considered newer than "1.1", despite
// being numerically equal.
func VersionCmp(a, b string) int {
	aNums := strings.Split(a, ".")
	bNums := strings.Split(b, ".")
	for i := 0; i < min(len(aNums), len(bNums)); i++ {
		// assume that both version strings are valid
		aInt, _ := strconv.Atoi(aNums[i])
		bInt, _ := strconv.Atoi(bNums[i])
		if aInt < bInt {
			return -1
		} else if aInt > bInt {
			return 1
		}
	}
	// all shared digits are equal, but lengths may not be equal
	if len(aNums) < len(bNums) {
		return -1
	} else if len(aNums) > len(bNums) {
		return 1
	}
	// strings are identical
	return 0
}<|MERGE_RESOLUTION|>--- conflicted
+++ resolved
@@ -14,11 +14,7 @@
 	MaxEncodedVersionLength = 100
 
 	// Version is the current version of siad.
-<<<<<<< HEAD
-	Version = "1.3.3"
-=======
 	Version = "1.3.5"
->>>>>>> c9a2fa38
 )
 
 // IsVersion returns whether str is a valid version number.
