package wallet

<<<<<<< HEAD
import "github.com/pachisi456/sia-hostdb-profiles/modules"
=======
import "gitlab.com/NebulousLabs/Sia/modules"
>>>>>>> c9a2fa38

type (
	// dependencyAcceptTxnSetFailed is a dependency used to cause a call to
	// SendSiacoins and SendSiacoinsMulti to fail before AcceptTransactionSet
	// is called
	dependencySendSiacoinsInterrupted struct {
		modules.ProductionDependencies
		f bool // indicates if the next call should fail
	}

	// dependencyDefragInterrupted is a dependency used to cause a defrag to
	// fail before AcceptTransactionSet is called
	dependencyDefragInterrupted struct {
		modules.ProductionDependencies
		f bool // indicates if the next call should fail
	}
)

// Disrupt will return true if fail was called and the correct string value is
// provided. It also resets f back to false. This means fail has to be called
// once for each Send that should fail.
func (d *dependencySendSiacoinsInterrupted) Disrupt(s string) bool {
	if d.f && s == "SendSiacoinsInterrupted" {
		d.f = false
		return true
	}
	return false
}

// fail causes the next SendSiacoinsInterrupted disrupt to return true
func (d *dependencySendSiacoinsInterrupted) fail() {
	d.f = true
}

// Disrupt will return true if fail was called and the correct string value is
// provided. It also resets f back to false. This means fail has to be called
// once for each Defrag that should fail.
func (d *dependencyDefragInterrupted) Disrupt(s string) bool {
	if d.f && s == "DefragInterrupted" {
		d.f = false
		return true
	}
	return false
}

// fail causes the next DefragInterrupted disrupt to return true
func (d *dependencyDefragInterrupted) fail() {
	d.f = true
}<|MERGE_RESOLUTION|>--- conflicted
+++ resolved
@@ -1,10 +1,6 @@
 package wallet
 
-<<<<<<< HEAD
-import "github.com/pachisi456/sia-hostdb-profiles/modules"
-=======
 import "gitlab.com/NebulousLabs/Sia/modules"
->>>>>>> c9a2fa38
 
 type (
 	// dependencyAcceptTxnSetFailed is a dependency used to cause a call to
