--- conflicted
+++ resolved
@@ -13,31 +13,19 @@
 	"net/http"
 	"os"
 	"path/filepath"
-<<<<<<< HEAD
+	"sort"
 	"strings"
 	"sync"
 	"time"
 
-	"github.com/pachisi456/sia-hostdb-profiles/modules"
-	"github.com/pachisi456/sia-hostdb-profiles/modules/renter/hostdb/hostdbprofile"
-	"github.com/pachisi456/sia-hostdb-profiles/modules/renter/hostdb/hosttree"
-	"github.com/pachisi456/sia-hostdb-profiles/persist"
-	"github.com/pachisi456/sia-hostdb-profiles/types"
-
-	"github.com/NebulousLabs/threadgroup"
-
-	"github.com/oschwald/geoip2-golang"
-=======
-	"sort"
-	"sync"
-	"time"
-
 	"gitlab.com/NebulousLabs/Sia/modules"
+	"gitlab.com/NebulousLabs/Sia/modules/renter/hostdb/hostdbprofile"
 	"gitlab.com/NebulousLabs/Sia/modules/renter/hostdb/hosttree"
 	"gitlab.com/NebulousLabs/Sia/persist"
 	"gitlab.com/NebulousLabs/Sia/types"
+
 	"gitlab.com/NebulousLabs/threadgroup"
->>>>>>> c9a2fa38
+	"github.com/oschwald/geoip2-golang"
 )
 
 var (
@@ -49,7 +37,6 @@
 )
 
 // Directory and file for ip information database.
-//TODO pachisi456: use more straight forward naming
 const geolocationDir = "geolocation"
 const geolocationFile = "ip-database.mmdb"
 
@@ -150,7 +137,6 @@
 		return nil, err
 	}
 
-<<<<<<< HEAD
 	// Load the ip information database to determine host location (country).
 	db, err := geoip2.Open(filepath.Join(persistDir, geolocationDir, geolocationFile))
 	if err != nil {
@@ -172,10 +158,6 @@
 		}
 	}
 	hdb.ipdb = db
-=======
-	// The host tree is used to manage hosts and query them at random.
-	hdb.hostTree = hosttree.New(hdb.calculateHostWeight, deps.Resolver())
->>>>>>> c9a2fa38
 
 	// Load the prior persistence structures.
 	hdb.mu.Lock()
@@ -184,13 +166,10 @@
 	if err != nil && !os.IsNotExist(err) {
 		return nil, err
 	}
-<<<<<<< HEAD
 
 	// Load the host trees, one tree for each hostdb profile.
 	hdb.loadHostTrees(allHosts)
 
-=======
->>>>>>> c9a2fa38
 	err = hdb.tg.AfterStop(func() error {
 		hdb.mu.Lock()
 		err := hdb.saveSync()
@@ -304,12 +283,8 @@
 // AverageContractPrice returns the average price of a host.
 func (hdb *HostDB) AverageContractPrice(tree string) (totalPrice types.Currency) {
 	sampleSize := 32
-<<<<<<< HEAD
 	//TODO pachisi456: add support for multiple profiles / trees
-	hosts := hdb.hostTrees.SelectRandom(tree, sampleSize, nil)
-=======
-	hosts := hdb.hostTree.SelectRandom(sampleSize, nil, nil)
->>>>>>> c9a2fa38
+	hosts := hdb.hostTrees.SelectRandom(tree, sampleSize, nil, nil)
 	if len(hosts) == 0 {
 		return totalPrice
 	}
@@ -376,7 +351,8 @@
 	return host, exists
 }
 
-<<<<<<< HEAD
+
+
 // HostDBProfiles returns the map of all set hostdb profiles.
 func (hdb *HostDB) HostDBProfiles() (hdbp map[string]*hostdbprofile.HostDBProfile) {
 	return hdb.hostdbProfiles.HostDBProfiles()
@@ -462,8 +438,6 @@
 	return
 }
 
-=======
->>>>>>> c9a2fa38
 // InitialScanComplete returns a boolean indicating if the initial scan of the
 // hostdb is completed.
 func (hdb *HostDB) InitialScanComplete() (complete bool, err error) {
@@ -478,23 +452,16 @@
 }
 
 // RandomHosts implements the HostDB interface's RandomHosts() method. It takes
-<<<<<<< HEAD
 // the tree from which the hosts should be picked, a number of hosts to return,
-// and a slice of public keys to exclude, and returns a slice of entries.
-func (hdb *HostDB) RandomHosts(tree string, n int, excludeKeys []types.SiaPublicKey) ([]modules.HostDBEntry, error) {
-=======
-// a number of hosts to return, and a slice of netaddresses to ignore, and
-// returns a slice of entries.
-func (hdb *HostDB) RandomHosts(n int, blacklist, addressBlacklist []types.SiaPublicKey) ([]modules.HostDBEntry, error) {
->>>>>>> c9a2fa38
+// and two slices of public keys to ignore, and returns a slice of entries.
+func (hdb *HostDB) RandomHosts(tree string, n int, blacklist, addressBlacklist []types.SiaPublicKey) ([]modules.HostDBEntry, error) {
 	hdb.mu.RLock()
 	initialScanComplete := hdb.initialScanComplete
 	hdb.mu.RUnlock()
 	if !initialScanComplete {
 		return []modules.HostDBEntry{}, ErrInitialScanIncomplete
 	}
-<<<<<<< HEAD
-	return hdb.hostTrees.SelectRandom(tree, n, excludeKeys), nil
+	return hdb.hostTrees.SelectRandom(tree, n, blacklist, addressBlacklist), nil
 }
 
 // UntarGeoLite2 untars the GeoLite2 database downloaded from MaxMind and saves it
@@ -571,7 +538,4 @@
 			}
 		}
 	}
-=======
-	return hdb.hostTree.SelectRandom(n, blacklist, addressBlacklist), nil
->>>>>>> c9a2fa38
 }