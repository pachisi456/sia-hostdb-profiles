--- conflicted
+++ resolved
@@ -8,19 +8,11 @@
 	"path/filepath"
 	"sync"
 
-<<<<<<< HEAD
-	"github.com/pachisi456/sia-hostdb-profiles/build"
-	"github.com/pachisi456/sia-hostdb-profiles/crypto"
-	"github.com/pachisi456/sia-hostdb-profiles/modules"
-	"github.com/pachisi456/sia-hostdb-profiles/persist"
-	"github.com/pachisi456/sia-hostdb-profiles/types"
-=======
 	"gitlab.com/NebulousLabs/Sia/build"
 	"gitlab.com/NebulousLabs/Sia/crypto"
 	"gitlab.com/NebulousLabs/Sia/modules"
 	"gitlab.com/NebulousLabs/Sia/persist"
 	"gitlab.com/NebulousLabs/Sia/types"
->>>>>>> c9a2fa38
 )
 
 var (
@@ -351,11 +343,7 @@
 			Filesize:       f.size,
 			Renewing:       renewing,
 			Available:      f.available(offline),
-<<<<<<< HEAD
-			Redundancy:     f.redundancy(offline, goodForRenew),
-=======
 			Redundancy:     redundancy,
->>>>>>> c9a2fa38
 			UploadedBytes:  f.uploadedBytes(),
 			UploadProgress: uploadProgress,
 			Expiration:     f.expiration(),
@@ -408,8 +396,6 @@
 	if exists {
 		localPath = tf.RepairPath
 	}
-<<<<<<< HEAD
-=======
 	var redundancy, uploadProgress float64
 	if file.size == 0 {
 		redundancy = float64(file.erasureCode.NumPieces()) / float64(file.erasureCode.MinPieces())
@@ -420,26 +406,18 @@
 	}
 	_, err := os.Stat(localPath)
 	onDisk := !os.IsNotExist(err)
->>>>>>> c9a2fa38
 	fileInfo = modules.FileInfo{
 		SiaPath:        file.name,
 		LocalPath:      localPath,
 		Filesize:       file.size,
 		Renewing:       renewing,
 		Available:      file.available(offline),
-<<<<<<< HEAD
-		Redundancy:     file.redundancy(offline, goodForRenew),
-		UploadedBytes:  file.uploadedBytes(),
-		UploadProgress: file.uploadProgress(),
-		Expiration:     file.expiration(),
-=======
 		Redundancy:     redundancy,
 		UploadedBytes:  file.uploadedBytes(),
 		UploadProgress: uploadProgress,
 		Expiration:     file.expiration(),
 		OnDisk:         onDisk,
 		Recoverable:    onDisk || redundancy >= 1,
->>>>>>> c9a2fa38
 	}
 
 	return fileInfo, nil
