package proto

import (
	"bytes"
	"fmt"
	"io/ioutil"
	"os"
	"path/filepath"
	"testing"

<<<<<<< HEAD
	"github.com/pachisi456/sia-hostdb-profiles/build"
	"github.com/NebulousLabs/fastrand"
=======
	"gitlab.com/NebulousLabs/Sia/build"
	"gitlab.com/NebulousLabs/fastrand"
>>>>>>> c9a2fa38
)

// SafeReadAt is a wrapper for ReadAt that recovers from a potential panic and
// returns it as an error.
func (f *fileSection) SafeReadAt(b []byte, off int64) (n int, err error) {
	defer func() {
		if r := recover(); r != nil {
			err = fmt.Errorf("%v", r)
		}
	}()
	return f.ReadAt(b, off)
}

// SafeTruncate is a wrapper for Truncate that recovers from a potential panic
// and returns it as an error.
func (f *fileSection) SafeTruncate(size int64) (err error) {
	defer func() {
		if r := recover(); r != nil {
			err = fmt.Errorf("%v", r)
		}
	}()
	return f.Truncate(size)
}

// SafeWriteAt is a wrapper for WriteAt that recovers from a potential panic
// and returns it as an error.
func (f *fileSection) SafeWriteAt(b []byte, off int64) (n int, err error) {
	defer func() {
		if r := recover(); r != nil {
			err = fmt.Errorf("%v", r)
		}
	}()
	return f.WriteAt(b, off)
}

// TestFileSectionBoundariesValidReadWrites uses valid read and write
// operations on the fileSection to make sure that the data is written to and
// read from the section correctly without corrupting other sections.
func TestFileSectionBoundariesValidReadWrites(t *testing.T) {
	if testing.Short() {
		t.SkipNow()
	}
	testDir := build.TempDir(t.Name())
	if err := os.MkdirAll(testDir, 0700); err != nil {
		t.Fatal(err)
	}
	testFile, err := os.Create(filepath.Join(testDir, "testfile.dat"))
	if err != nil {
		t.Fatal(err)
	}

	// Create 3 sections.
	s1Size := 100
	s2Size := 100
	s1 := newFileSection(testFile, 0, int64(s1Size))
	s2 := newFileSection(testFile, int64(s1Size), int64(s1Size+s2Size))
	s3 := newFileSection(testFile, int64(s1Size+s2Size), remainingFile)

	// Write as much data to the sections as they can fit.
	s1Data := fastrand.Bytes(s1Size)
	s2Data := fastrand.Bytes(s2Size)
	s3Data := fastrand.Bytes(s2Size) // s3 has an infinite size so we just write s2Size bytes.

	n, err := s1.SafeWriteAt(s1Data, 0)
	if err != nil {
		t.Fatal(err)
	}
	if n != len(s1Data) {
		t.Fatalf("expected %v bytes to be written instead of %v", len(s1Data), n)
	}
	n, err = s2.SafeWriteAt(s2Data, 0)
	if err != nil {
		t.Fatal(err)
	}
	if n != len(s2Data) {
		t.Fatalf("expected %v bytes to be written instead of %v", len(s2Data), n)
	}
	n, err = s3.SafeWriteAt(s3Data, 0)
	if err != nil {
		t.Fatal(err)
	}
	if n != len(s3Data) {
		t.Fatalf("expected %v bytes to be written instead of %v", len(s3Data), n)
	}

	// Read the written data from the file and check if it matches.
	readS1Data := make([]byte, len(s1Data))
	readS2Data := make([]byte, len(s2Data))
	readS3Data := make([]byte, len(s3Data))
	_, err = s1.SafeReadAt(readS1Data, 0)
	if err != nil {
		t.Fatal(err)
	}
	_, err = s2.SafeReadAt(readS2Data, 0)
	if err != nil {
		t.Fatal(err)
	}
	_, err = s3.SafeReadAt(readS3Data, 0)
	if err != nil {
		t.Fatal(err)
	}
	fi, err := testFile.Stat()
	if err != nil {
		t.Fatal(err)
	}
	size := fi.Size()
	size1, err := s1.Size()
	if err != nil {
		t.Fatal(err)
	}
	size2, err := s2.Size()
	if err != nil {
		t.Fatal(err)
	}
	size3, err := s3.Size()
	if err != nil {
		t.Fatal(err)
	}
	if size1 != int64(s1Size) {
		t.Fatalf("expected size to be %v but was %v", s1Size, size1)
	}
	if size2 != int64(s2Size) {
		t.Fatalf("expected size to be %v but was %v", s2Size, size2)
	}
	if size3 != int64(s2Size) {
		t.Fatalf("expected size to be %v but was %v", s2Size, size3)
	}
	if size != size1+size2+size3 {
		t.Fatalf("total size should be %v but was %v", size, size1+size2+size3)
	}

	if !bytes.Equal(s1Data, readS1Data) {
		t.Fatal("the read data doesn't match the written data")
	}
	if !bytes.Equal(s2Data, readS2Data) {
		t.Fatal("the read data doesn't match the written data")
	}
	if !bytes.Equal(s3Data, readS3Data) {
		t.Fatal("the read data doesn't match the written data")
	}

	// Read the written data directly from the underlying file and check again.
	_, err = testFile.ReadAt(readS1Data, 0)
	if err != nil {
		t.Fatal(err)
	}
	_, err = testFile.ReadAt(readS2Data, int64(s1Size))
	if err != nil {
		t.Fatal(err)
	}
	_, err = testFile.ReadAt(readS3Data, int64(s1Size+s2Size))
	if err != nil {
		t.Fatal(err)
	}
	if !bytes.Equal(s1Data, readS1Data) {
		t.Fatal("the read data doesn't match the written data")
	}
	if !bytes.Equal(s2Data, readS2Data) {
		t.Fatal("the read data doesn't match the written data")
	}
	if !bytes.Equal(s3Data, readS3Data) {
		t.Fatal("the read data doesn't match the written data")
	}
}

// TestFileSectionBoundariesInvalidReadWrites tries a variation of invalid read
// and write operations on the section to make sure the caller can't write to
// neighboring sections by accident.
func TestFileSectionBoundariesInvalidReadWrites(t *testing.T) {
	if testing.Short() {
		t.SkipNow()
	}
	testDir := build.TempDir(t.Name())
	if err := os.MkdirAll(testDir, 0700); err != nil {
		t.Fatal(err)
	}
	testFile, err := os.Create(filepath.Join(testDir, "testfile.dat"))
	if err != nil {
		t.Fatal(err)
	}

	// Create 3 sections.
	s1Size := 100
	s2Size := 100
	s1 := newFileSection(testFile, 0, int64(s1Size))
	s2 := newFileSection(testFile, int64(s1Size), int64(s1Size+s2Size))

	// Fill the file with some random data
	randomData := fastrand.Bytes(s1Size + s2Size + 100)
	if _, err := testFile.WriteAt(randomData, 0); err != nil {
		t.Fatal(err)
	}
	// Create some random data for the following calls to write. That data
	// should never be written since all the calls should fail.
	data := fastrand.Bytes(1)

	// Try a number of invalid read and write operations. They should all fail.
	if _, err := s1.SafeWriteAt(data, int64(s1Size)); err == nil {
		t.Fatal("sector shouldn't be able to write data beyond its end boundary")
	}
	if _, err := s2.SafeWriteAt(data, -1); err == nil {
		t.Fatal("sector shouldn't be able to write data below its start boundary")
	}
	if _, err := s1.SafeReadAt(data, int64(s1Size)); err == nil {
		t.Fatal("sector shouldn't be able to read data beyond its end boundary")
	}
	if _, err := s2.SafeReadAt(data, -1); err == nil {
		t.Fatal("sector shouldn't be able to read data below its start boundary")
	}

	// The file should still have the same random data from the beginning.
	fileData, err := ioutil.ReadAll(testFile)
	if err != nil {
		t.Fatal(err)
	}
	if !bytes.Equal(fileData, randomData) {
		t.Fatal("file data doesn't match the initial data")
	}
}

// TestFileSectionTruncate checks if file sections without an open end boundary
// can be truncated and makes sure that the last section can't truncate the
// file below its boundary.
func TestFileSectionTruncate(t *testing.T) {
	if testing.Short() {
		t.SkipNow()
	}
	testDir := build.TempDir(t.Name())
	if err := os.MkdirAll(testDir, 0700); err != nil {
		t.Fatal(err)
	}
	testFile, err := os.Create(filepath.Join(testDir, "testfile.dat"))
	if err != nil {
		t.Fatal(err)
	}

	// Create 3 sections.
	s1Size := 100
	s2Size := 100
	s1 := newFileSection(testFile, 0, int64(s1Size))
	s2 := newFileSection(testFile, int64(s1Size), int64(s1Size+s2Size))
	s3 := newFileSection(testFile, int64(s1Size+s2Size), remainingFile)

	// Write as much data to the sections as they can fit.
	s1Data := fastrand.Bytes(s1Size)
	s2Data := fastrand.Bytes(s2Size)
	s3Data := fastrand.Bytes(s2Size) // s3 has an infinite size so we just write s2Size bytes.

	n, err := s1.SafeWriteAt(s1Data, 0)
	if err != nil {
		t.Fatal(err)
	}
	if n != len(s1Data) {
		t.Fatalf("expected %v bytes to be written instead of %v", len(s1Data), n)
	}
	n, err = s2.SafeWriteAt(s2Data, 0)
	if err != nil {
		t.Fatal(err)
	}
	if n != len(s2Data) {
		t.Fatalf("expected %v bytes to be written instead of %v", len(s2Data), n)
	}
	n, err = s3.SafeWriteAt(s3Data, 0)
	if err != nil {
		t.Fatal(err)
	}
	if n != len(s3Data) {
		t.Fatalf("expected %v bytes to be written instead of %v", len(s3Data), n)
	}

	// Try to truncate s1 and s2. That shouldn't be possible.
	if err := s1.SafeTruncate(int64(fastrand.Intn(s1Size + 1))); err == nil {
		t.Fatal("it shouldn't be possible to truncate a section with a fixed end boundary.")
	}
	if err := s2.SafeTruncate(int64(fastrand.Intn(s2Size + 1))); err == nil {
		t.Fatal("it shouldn't be possible to truncate a section with a fixed end boundary.")
	}

	// Try to truncate s3 to size 0. This should be possible and also reduce
	// the total file size.
	if err := s3.SafeTruncate(0); err != nil {
		t.Fatal("failed to truncate s3", err)
	}
	fi, err := testFile.Stat()
	if err != nil {
		t.Fatal(err)
	}
	if fi.Size() != int64(s1Size+s2Size) {
		t.Fatalf("expected size after truncate is %v but was %v", s1Size+s2Size, fi.Size())
	}
	size, err := s3.Size()
	if err != nil {
		t.Fatal(err)
	}
	if size != 0 {
		t.Fatalf("size was %v but should be %v", size, 0)
	}
	// Try to truncate s3 below its start. That shouldn't be possible.
	if err := s3.SafeTruncate(-1); err == nil {
		t.Fatal("it shouldn't be possible to truncate a section to a negative size")
	}
}<|MERGE_RESOLUTION|>--- conflicted
+++ resolved
@@ -8,13 +8,8 @@
 	"path/filepath"
 	"testing"
 
-<<<<<<< HEAD
-	"github.com/pachisi456/sia-hostdb-profiles/build"
-	"github.com/NebulousLabs/fastrand"
-=======
 	"gitlab.com/NebulousLabs/Sia/build"
 	"gitlab.com/NebulousLabs/fastrand"
->>>>>>> c9a2fa38
 )
 
 // SafeReadAt is a wrapper for ReadAt that recovers from a potential panic and
