--- conflicted
+++ resolved
@@ -4,13 +4,8 @@
 	"sync"
 	"time"
 
-<<<<<<< HEAD
-	"github.com/pachisi456/sia-hostdb-profiles/modules"
-	"github.com/pachisi456/sia-hostdb-profiles/types"
-=======
 	"gitlab.com/NebulousLabs/Sia/modules"
 	"gitlab.com/NebulousLabs/Sia/types"
->>>>>>> c9a2fa38
 )
 
 // A worker listens for work on a certain host.
