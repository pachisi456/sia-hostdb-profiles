--- conflicted
+++ resolved
@@ -285,11 +285,7 @@
 	// Update the utility fields for this contract based on the most recent
 	// hostdb.
 	if err := c.managedMarkContractsUtility(); err != nil {
-<<<<<<< HEAD
 		c.log.Println("WARNING: wasn't able to mark contracts", err)
-=======
-		c.log.Println("Failed to update contracUtilities", err)
->>>>>>> 892f5350
 		return
 	}
 
