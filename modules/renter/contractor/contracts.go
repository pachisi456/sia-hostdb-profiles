package contractor

import (
<<<<<<< HEAD
	"fmt"
	"math/big"

	"github.com/pachisi456/sia-hostdb-profiles/build"
	"github.com/pachisi456/sia-hostdb-profiles/modules"
	"github.com/pachisi456/sia-hostdb-profiles/modules/renter/proto"
	"github.com/pachisi456/sia-hostdb-profiles/types"

	"github.com/NebulousLabs/errors"
)

var (
	// ErrInsufficientAllowance indicates that the renter's allowance is less
	// than the amount necessary to store at least one sector
	ErrInsufficientAllowance = errors.New("allowance is not large enough to cover fees of contract creation")
	errTooExpensive          = errors.New("host price was too high")
=======
	"gitlab.com/NebulousLabs/Sia/modules"
	"gitlab.com/NebulousLabs/Sia/types"
>>>>>>> c9a2fa38
)

type (
	// fileContractRenewal is an instruction to renew a file contract.
	fileContractRenewal struct {
		id     types.FileContractID
		amount types.Currency
	}
)

// contractEndHeight returns the height at which the Contractor's contracts
// end. If there are no contracts, it returns zero.
func (c *Contractor) contractEndHeight() types.BlockHeight {
	return c.currentPeriod + c.allowance.Period + c.allowance.RenewWindow
}

// managedCancelContract cancels a contract by setting its utility fields to
// false and locking the utilities. The contract can still be used for
// downloads after this but it won't be used for uploads or renewals.
func (c *Contractor) managedCancelContract(cid types.FileContractID) error {
	return c.managedUpdateContractUtility(cid, modules.ContractUtility{
		GoodForRenew:  false,
		GoodForUpload: false,
		Locked:        true,
	})
}

// managedContractUtility returns the ContractUtility for a contract with a given id.
func (c *Contractor) managedContractUtility(id types.FileContractID) (modules.ContractUtility, bool) {
	rc, exists := c.staticContracts.View(id)
	if !exists {
		return modules.ContractUtility{}, false
	}
	return rc.Utility, true
}

<<<<<<< HEAD
// managedEstimateRenewFundingRequirements estimates the amount of money that a
// contract is going to need in the next billing cycle by looking at how much
// storage is in the contract and what the historic usage pattern of the
// contract has been.
//
// TODO: This looks at the spending metrics of the contract being renewed, but
// if the contract itself is a refresh of a contract that ran out of funds,
// these estimates may be off because they do not include the spending from the
// same-period parent contracts of this contract. This estimator function needs
// to be extended to support adding up all the parent spending too. These
// spending estimates will apply to uploading and downloading, but not to
// storage or fees or contract price.
func (c *Contractor) managedEstimateRenewFundingRequirements(contract modules.RenterContract, blockHeight types.BlockHeight, allowance modules.Allowance) (types.Currency, error) {
	// Fetch the host pricing to use in the estimate.
	host, exists := c.hdb.Host(contract.HostPublicKey)
	if !exists {
		return types.ZeroCurrency, errors.New("could not find host in hostdb")
	}

	// Estimate the amount of money that's going to be needed for existing
	// storage.
	dataStored := contract.Transaction.FileContractRevisions[0].NewFileSize
	maintenanceCost := types.NewCurrency64(dataStored).Mul64(uint64(allowance.Period)).Mul(host.StoragePrice)

	// Estimate the amount of money that's going to be needed for new storage
	// based on the amount of new storage added in the previous period. Account
	// for both the storage price as well as the upload price.
	//
	// TODO: We are currently using a very crude method to estimate the amount
	// of data uploaded, the host could have easily changed prices partway
	// through the contract, which would cause this estimate to fail.
	prevUploadSpending := contract.UploadSpending
	prevUploadDataEstimate := contract.UploadSpending.Div(host.UploadBandwidthPrice)
	// Sanity check - the host may have changed prices, make sure we aren't
	// assuming an unreasonable amount of data.
	if types.NewCurrency64(dataStored).Cmp(prevUploadDataEstimate) < 0 {
		prevUploadDataEstimate = types.NewCurrency64(dataStored)
	}
	// The estimated cost for new upload spending is the previous upload
	// bandwidth plus the implied storage cost for all of the new data.
	newUploadsCost := prevUploadSpending.Add(prevUploadDataEstimate.Mul64(uint64(allowance.Period)).Mul(host.StoragePrice))

	// Estimate the amount of money that's going to be spent on downloads.
	newDownloadsCost := contract.DownloadSpending

	// We will also need to pay the host contract price.
	contractPrice := host.ContractPrice

	// Aggregate all estimates so far to compute the estimated siafunds fees.
	// The transaction fees are not included in the siafunds estimate because
	// users are not charged siafund fees on money that doesn't go into the file
	// contract (and the transaction fee goes to the miners, not the file
	// contract).
	beforeSiafundFeesEstimate := maintenanceCost.Add(newUploadsCost).Add(newDownloadsCost).Add(contractPrice)
	afterSiafundFeesEstimate := types.Tax(blockHeight, beforeSiafundFeesEstimate).Add(beforeSiafundFeesEstimate)

	// Get an estimate for how much money we will be charged before going into
	// the transaction pool.
	_, maxTxnFee := c.tpool.FeeEstimation()
	txnFees := maxTxnFee.Mul64(modules.EstimatedFileContractTransactionSetSize)

	// Add them all up and then return the estimate plus 33% for error margin
	// and just general volatility of usage pattern.
	estimatedCost := afterSiafundFeesEstimate.Add(txnFees)
	estimatedCost = estimatedCost.Add(estimatedCost.Div64(3))

	// Check for a sane minimum. The contractor should not be forming contracts
	// with less than 'fileContractMinimumFunding / (num contracts)' of the
	// value of the allowance.
	minimum := allowance.Funds.MulFloat(fileContractMinimumFunding).Div64(allowance.Hosts)
	if estimatedCost.Cmp(minimum) < 0 {
		estimatedCost = minimum
	}
	return estimatedCost, nil
}

// managedInterruptContractMaintenance will issue an interrupt signal to any
// running maintenance, stopping that maintenance. If there are multiple threads
// running maintenance, they will all be stopped.
func (c *Contractor) managedInterruptContractMaintenance() {
	// Spin up a thread to grab the maintenance lock. Signal that the lock was
	// acquired after the lock is acquired.
	gotLock := make(chan struct{})
	go func() {
		c.maintenanceLock.Lock()
		close(gotLock)
		c.maintenanceLock.Unlock()
	}()

	// There may be multiple threads contending for the maintenance lock. Issue
	// interrupts repeatedly until we get a signal that the maintenance lock has
	// been acquired.
	for {
		select {
		case <-gotLock:
			return
		case c.interruptMaintenance <- struct{}{}:
		}
	}
}

// managedMarkContractsUtility checks every active contract in the contractor and
// figures out whether the contract is useful for uploading, and whether the
// contract should be renewed.
func (c *Contractor) managedMarkContractsUtility() error {
	// Pull a new set of hosts from the hostdb that could be used as a new set
	// to match the allowance. The lowest scoring host of these new hosts will
	// be used as a baseline for determining whether our existing contracts are
	// worthwhile.
=======
// ContractByPublicKey returns the contract with the key specified, if it
// exists. The contract will be resolved if possible to the most recent child
// contract.
func (c *Contractor) ContractByPublicKey(pk types.SiaPublicKey) (modules.RenterContract, bool) {
>>>>>>> c9a2fa38
	c.mu.RLock()
	id, ok := c.pubKeysToContractID[string(pk.Key)]
	c.mu.RUnlock()
<<<<<<< HEAD
	//TODO pachisi456: add support for multiple profiles / trees
	hosts, err := c.hdb.RandomHosts("default", hostCount+randomHostsBufferForScore, nil)
	if err != nil {
		return err
	}

	// Find the minimum score that a host is allowed to have to be considered
	// good for upload.
	var minScore types.Currency
	if len(hosts) > 0 {
		//TODO pachisi456: add support for multiple profiles / trees
		lowestScore := c.hdb.ScoreBreakdown(hosts[0], "default").Score
		for i := 1; i < len(hosts); i++ {
			score := c.hdb.ScoreBreakdown(hosts[i], "default").Score
			if score.Cmp(lowestScore) < 0 {
				lowestScore = score
			}
		}
		// Set the minimum acceptable score to a factor of the lowest score.
		minScore = lowestScore.Div(scoreLeeway)
	}

	// Update utility fields for each contract.
	for _, contract := range c.staticContracts.ViewAll() {
		utility := func() (u modules.ContractUtility) {
			// Start the contract in good standing if the utility wasn't
			// locked.
			if !u.Locked {
				u.GoodForUpload = true
				u.GoodForRenew = true
			}

			host, exists := c.hdb.Host(contract.HostPublicKey)
			// Contract has no utility if the host is not in the database.
			if !exists {
				u.GoodForUpload = false
				u.GoodForRenew = false
				return
			}
			// Contract has no utility if the score is poor.
			//TODO pachisi456: add support for multiple profiles / trees
			if !minScore.IsZero() && c.hdb.ScoreBreakdown(host, "default").Score.Cmp(minScore) < 0 {
				u.GoodForUpload = false
				u.GoodForRenew = false
				return
			}
			// Contract has no utility if the host is located outside of the locations specified
			// in the renter's hostdb profile.
			//TODO pachisi456: add support for multiple profiles / trees
			if c.hdb.ScoreBreakdown(host, "default").Blacklisted {
				u.GoodForUpload = false
				u.GoodForRenew = false
				return
			}
			// Contract has no utility if the host is offline.
			if isOffline(host) {
				u.GoodForUpload = false
				u.GoodForRenew = false
				return
			}
			// Contract should not be used for uploading if the time has come to
			// renew the contract.
			c.mu.RLock()
			blockHeight := c.blockHeight
			renewWindow := c.allowance.RenewWindow
			c.mu.RUnlock()
			if blockHeight+renewWindow >= contract.EndHeight {
				u.GoodForUpload = false
				return
			}
			return
		}()

		// Apply changes.
		err := c.managedUpdateContractUtility(contract.ID, utility)
		if err != nil {
			return err
		}
=======
	if !ok {
		return modules.RenterContract{}, false
>>>>>>> c9a2fa38
	}
	return c.staticContracts.View(id)
}

// CancelContract cancels the Contractor's contract by marking it !GoodForRenew
// and !GoodForUpload
func (c *Contractor) CancelContract(id types.FileContractID) error {
	defer c.threadedContractMaintenance()
	return c.managedCancelContract(id)
}

<<<<<<< HEAD
	// create transaction builder
	txnBuilder, err := c.wallet.StartTransaction()
	if err != nil {
		return modules.RenterContract{}, err
	}

	contract, err := c.staticContracts.FormContract(params, txnBuilder, c.tpool, c.hdb, c.tg.StopChan())
	if err != nil {
		txnBuilder.Drop()
		return modules.RenterContract{}, err
	}

	// Add a mapping from the contract's id to the public key of the host.
	c.mu.Lock()
	c.contractIDToPubKey[contract.ID] = contract.HostPublicKey
	_, exists := c.pubKeysToContractID[string(contract.HostPublicKey.Key)]
	if exists {
		c.mu.Unlock()
		txnBuilder.Drop()
		return modules.RenterContract{}, fmt.Errorf("We already have a contract with host %v", contract.HostPublicKey)
	}
	c.pubKeysToContractID[string(contract.HostPublicKey.Key)] = contract.ID
	c.mu.Unlock()

	contractValue := contract.RenterFunds
	c.log.Printf("Formed contract %v with %v for %v", contract.ID, host.NetAddress, contractValue.HumanString())
	return contract, nil
}

// managedPrunePubkeyMap will delete any pubkeys in the pubKeysToContractID map
// that no longer map to an active contract.
func (c *Contractor) managedPrunePubkeyMap() {
	allContracts := c.staticContracts.ViewAll()
	pks := make(map[string]struct{})
	for _, c := range allContracts {
		pks[string(c.HostPublicKey.Key)] = struct{}{}
	}
	c.mu.Lock()
	for pk := range c.pubKeysToContractID {
		if _, exists := pks[pk]; !exists {
			delete(c.pubKeysToContractID, pk)
		}
	}
	c.mu.Unlock()
}

// managedRenew negotiates a new contract for data already stored with a host.
// It returns the new contract. This is a blocking call that performs network
// I/O.
func (c *Contractor) managedRenew(sc *proto.SafeContract, contractFunding types.Currency, newEndHeight types.BlockHeight) (modules.RenterContract, error) {
	// For convenience
	contract := sc.Metadata()
	// Sanity check - should not be renewing a bad contract.
	utility, ok := c.managedContractUtility(contract.ID)
	if !ok || !utility.GoodForRenew {
		c.log.Critical(fmt.Sprintf("Renewing a contract that has been marked as !GoodForRenew %v/%v",
			ok, utility.GoodForRenew))
	}

	// Fetch the host associated with this contract.
	host, ok := c.hdb.Host(contract.HostPublicKey)
	if !ok {
		return modules.RenterContract{}, errors.New("no record of that host")
	} else if host.StoragePrice.Cmp(maxStoragePrice) > 0 {
		return modules.RenterContract{}, errTooExpensive
	}
	// cap host.MaxCollateral
	if host.MaxCollateral.Cmp(maxCollateral) > 0 {
		host.MaxCollateral = maxCollateral
	}

	// get an address to use for negotiation
	uc, err := c.wallet.NextAddress()
	if err != nil {
		return modules.RenterContract{}, err
	}

	// create contract params
	c.mu.RLock()
	params := proto.ContractParams{
		Host:          host,
		Funding:       contractFunding,
		StartHeight:   c.blockHeight,
		EndHeight:     newEndHeight,
		RefundAddress: uc.UnlockHash(),
	}
	c.mu.RUnlock()

	// execute negotiation protocol
	txnBuilder, err := c.wallet.StartTransaction()
	if err != nil {
		return modules.RenterContract{}, err
	}
	newContract, err := c.staticContracts.Renew(sc, params, txnBuilder, c.tpool, c.hdb, c.tg.StopChan())
	if err != nil {
		txnBuilder.Drop() // return unused outputs to wallet
		return modules.RenterContract{}, err
	}

	// Add a mapping from the contract's id to the public key of the host. This
	// will destroy the previous mapping from pubKey to contract id but other
	// modules are only interested in the most recent contract anyway.
	c.mu.Lock()
	c.contractIDToPubKey[newContract.ID] = newContract.HostPublicKey
	c.pubKeysToContractID[string(newContract.HostPublicKey.Key)] = newContract.ID
	c.mu.Unlock()

	return newContract, nil
}

// managedRenewContract will use the renew instructions to renew a contract,
// returning the amount of money that was put into the contract for renewal.
func (c *Contractor) managedRenewContract(renewInstructions fileContractRenewal, currentPeriod types.BlockHeight, allowance modules.Allowance, blockHeight types.BlockHeight) (fundsSpent types.Currency, err error) {
	// Pull the variables out of the renewal.
	id := renewInstructions.id
	amount := renewInstructions.amount

	// Mark the contract as being renewed, and defer logic to unmark it
	// once renewing is complete.
	c.mu.Lock()
	c.renewing[id] = true
	c.mu.Unlock()
	defer func() {
		c.mu.Lock()
		delete(c.renewing, id)
		c.mu.Unlock()
	}()

	// Wait for any active editors and downloaders to finish for this
	// contract, and then grab the latest revision.
	c.mu.RLock()
	e, eok := c.editors[id]
	d, dok := c.downloaders[id]
	c.mu.RUnlock()
	if eok {
		e.invalidate()
	}
	if dok {
		d.invalidate()
	}

	// Fetch the contract that we are renewing.
	oldContract, exists := c.staticContracts.Acquire(id)
	if !exists {
		return types.ZeroCurrency, errors.New("contract no longer exists")
	}
	// Return the contract if it's not useful for renewing.
	oldUtility, ok := c.managedContractUtility(id)
	if !ok || !oldUtility.GoodForRenew {
		c.log.Printf("Contract %v slated for renew is marked not good for renew %v/%v",
			id, ok, oldUtility.GoodForRenew)
		c.staticContracts.Return(oldContract)
		return types.ZeroCurrency, errors.New("contract is marked not good for renew")
	}

	// Calculate endHeight for renewed contracts
	endHeight := currentPeriod + allowance.Period

	// Perform the actual renew. If the renew fails, return the
	// contract. If the renew fails we check how often it has failed
	// before. Once it has failed for a certain number of blocks in a
	// row and reached its second half of the renew window, we give up
	// on renewing it and set goodForRenew to false.
	newContract, errRenew := c.managedRenew(oldContract, amount, endHeight)
	if errRenew != nil {
		// Increment the number of failed renews for the contract if it
		// was the host's fault.
		if modules.IsHostsFault(errRenew) {
			c.mu.Lock()
			c.numFailedRenews[oldContract.Metadata().ID]++
			c.mu.Unlock()
		}

		// Check if contract has to be replaced.
		md := oldContract.Metadata()
		c.mu.RLock()
		numRenews, failedBefore := c.numFailedRenews[md.ID]
		c.mu.RUnlock()
		secondHalfOfWindow := blockHeight+allowance.RenewWindow/2 >= md.EndHeight
		replace := numRenews >= consecutiveRenewalsBeforeReplacement
		if failedBefore && secondHalfOfWindow && replace {
			oldUtility.GoodForRenew = false
			oldUtility.GoodForUpload = false
			oldUtility.Locked = true
			err := oldContract.UpdateUtility(oldUtility)
			if err != nil {
				c.log.Println("WARN: failed to mark contract as !goodForRenew:", err)
			}
			c.log.Printf("WARN: failed to renew %v, marked as bad: %v\n",
				oldContract.Metadata().HostPublicKey, errRenew)
			c.staticContracts.Return(oldContract)
			return types.ZeroCurrency, errors.AddContext(errRenew, "contract marked as bad for too many consecutive failed renew attempts")
		}

		// Seems like it doesn't have to be replaced yet. Log the
		// failure and number of renews that have failed so far.
		c.log.Printf("WARN: failed to renew contract %v [%v]: %v\n",
			oldContract.Metadata().HostPublicKey, numRenews, errRenew)
		c.staticContracts.Return(oldContract)
		return types.ZeroCurrency, errors.AddContext(errRenew, "contract renewal with host was unsuccessful")
	}
	c.log.Printf("Renewed contract %v\n", id)

	// Update the utility values for the new contract, and for the old
	// contract.
	newUtility := modules.ContractUtility{
		GoodForUpload: true,
		GoodForRenew:  true,
	}
	if err := c.managedUpdateContractUtility(newContract.ID, newUtility); err != nil {
		c.log.Println("Failed to update the contract utilities", err)
		return amount, nil // Error is not returned because the renew succeeded.
	}
	oldUtility.GoodForRenew = false
	oldUtility.GoodForUpload = false
	if err := oldContract.UpdateUtility(oldUtility); err != nil {
		c.log.Println("Failed to update the contract utilities", err)
		return amount, nil // Error is not returned because the renew succeeded.
	}

	// Lock the contractor as we update it to use the new contract
	// instead of the old contract.
	c.mu.Lock()
	defer c.mu.Unlock()
	// Delete the old contract.
	c.staticContracts.Delete(oldContract)
	// Store the contract in the record of historic contracts.
	c.oldContracts[id] = oldContract.Metadata()
	// Save the contractor.
	err = c.saveSync()
	if err != nil {
		c.log.Println("Failed to save the contractor after creating a new contract.")
	}
	return amount, nil
}

// threadedContractMaintenance checks the set of contracts that the contractor
// has against the allownace, renewing any contracts that need to be renewed,
// dropping contracts which are no longer worthwhile, and adding contracts if
// there are not enough.
//
// Between each network call, the thread checks whether a maintenance interrupt
// signal is being sent. If so, maintenance returns, yielding to whatever thread
// issued the interrupt.
func (c *Contractor) threadedContractMaintenance() {
	// Threading protection.
	err := c.tg.Add()
	if err != nil {
		return
	}
	defer c.tg.Done()

	// Archive contracts that need to be archived before doing additional
	// maintenance, and then prune the pubkey map.
	c.managedArchiveContracts()
	c.managedPrunePubkeyMap()

	// Nothing to do if there are no hosts.
	c.mu.RLock()
	wantedHosts := c.allowance.Hosts
	c.mu.RUnlock()
	if wantedHosts <= 0 {
		return
	}

	// Only one instance of this thread should be running at a time. Under
	// normal conditions, fine to return early if another thread is already
	// doing maintenance. The next block will trigger another round. Under
	// testing, control is insufficient if the maintenance loop isn't guaranteed
	// to run.
	if build.Release == "testing" {
		c.maintenanceLock.Lock()
	} else if !c.maintenanceLock.TryLock() {
		return
	}
	defer c.maintenanceLock.Unlock()

	// Update the utility fields for this contract based on the most recent
	// hostdb.
	if err := c.managedMarkContractsUtility(); err != nil {
		c.log.Println("WARNING: wasn't able to mark contracts", err)
		return
	}

	// Create the renewSet and refreshSet. Each is a list of contracts that need
	// to be renewed, paired with the amount of money to use in each renewal.
	//
	// The renewSet is specifically contracts which are being renewed because
	// they are about to expire. And the refreshSet is contracts that are being
	// renewed because they are out of money.
	//
	// The contractor will prioritize contracts in the renewSet over contracts
	// in the refreshSet. If the wallet does not have enough money, or if the
	// allowance does not have enough money, the contractor will prefer to save
	// data in the long term rather than renew a contract.
	var renewSet []fileContractRenewal
	var refreshSet []fileContractRenewal

	// The rest of this function needs to know a few of the stateful variables
	// from the contractor, build those up under a lock so that the rest of the
	// function can execute without lock contention.
	c.mu.RLock()
	currentPeriod := c.currentPeriod
	allowance := c.allowance
	blockHeight := c.blockHeight
	c.mu.RUnlock()
	endHeight := currentPeriod + allowance.Period

	// Iterate through the contracts again, figuring out which contracts to
	// renew and how much extra funds to renew them with.
	for _, contract := range c.staticContracts.ViewAll() {
		// Skip any contracts which do not exist or are otherwise unworthy for
		// renewal.
		utility, ok := c.managedContractUtility(contract.ID)
		if !ok || !utility.GoodForRenew {
			continue
		}

		// If the contract needs to be renewed because it is about to expire,
		// calculate a spending for the contract that is proportional to how
		// much money was spend on the contract throughout this billing cycle
		// (which is now ending).
		if blockHeight+allowance.RenewWindow >= contract.EndHeight {
			renewAmount, err := c.managedEstimateRenewFundingRequirements(contract, blockHeight, allowance)
			if err != nil {
				continue
			}
			renewSet = append(renewSet, fileContractRenewal{
				id:     contract.ID,
				amount: renewAmount,
			})
			continue
		}

		// Check if the contract is empty. We define a contract as being empty
		// if less than 'minContractFundRenewalThreshold' funds are remaining
		// (3% at time of writing), or if there is less than 3 sectors worth of
		// storage+upload+download remaining.
		host, _ := c.hdb.Host(contract.HostPublicKey)
		blockBytes := types.NewCurrency64(modules.SectorSize * uint64(allowance.Period))
		sectorStoragePrice := host.StoragePrice.Mul(blockBytes)
		sectorUploadBandwidthPrice := host.UploadBandwidthPrice.Mul64(modules.SectorSize)
		sectorDownloadBandwidthPrice := host.DownloadBandwidthPrice.Mul64(modules.SectorSize)
		sectorBandwidthPrice := sectorUploadBandwidthPrice.Add(sectorDownloadBandwidthPrice)
		sectorPrice := sectorStoragePrice.Add(sectorBandwidthPrice)
		percentRemaining, _ := big.NewRat(0, 1).SetFrac(contract.RenterFunds.Big(), contract.TotalCost.Big()).Float64()
		if contract.RenterFunds.Cmp(sectorPrice.Mul64(3)) < 0 || percentRemaining < minContractFundRenewalThreshold {
			// Renew the contract with double the amount of funds that the
			// contract had previously. The reason that we double the funding
			// instead of doing anything more clever is that we don't know what
			// the usage pattern has been. The spending could have all occured
			// in one burst recently, and the user might need a contract that
			// has substantially more money in it.
			//
			// We double so that heavily used contracts can grow in funding
			// quickly without consuming too many transaction fees, however this
			// does mean that a larger percentage of funds get locked away from
			// the user in the event that the user stops uploading immediately
			// after the renew.
			refreshSet = append(refreshSet, fileContractRenewal{
				id:     contract.ID,
				amount: contract.TotalCost.Mul64(2),
			})
		}
	}
	if len(renewSet) != 0 {
		c.log.Printf("renewing %v contracts", len(renewSet))
	}

	// Remove contracts that are not scheduled for renew from the
	// firstFailedRenew map. We do this by making a new map entirely and copying
	// over all the elements that still matter.
	c.mu.Lock()
	newFirstFailedRenew := make(map[types.FileContractID]types.BlockHeight)
	for _, r := range renewSet {
		if _, exists := c.numFailedRenews[r.id]; exists {
			newFirstFailedRenew[r.id] = c.numFailedRenews[r.id]
		}
	}
	c.numFailedRenews = newFirstFailedRenew
	c.mu.Unlock()

	// Depend on the PeriodSpending function to get a breakdown of spending in
	// the contractor. Then use that to determine how many funds remain
	// available in the allowance for renewals.
	spending := c.PeriodSpending()
	var fundsRemaining types.Currency
	// Check for an underflow. This can happen if the user reduced their
	// allowance at some point to less than what we've already spent.
	if spending.TotalAllocated.Cmp(allowance.Funds) < 0 {
		fundsRemaining = allowance.Funds.Sub(spending.TotalAllocated)
	}

	// Go through the contracts we've assembled for renewal. Any contracts that
	// need to be renewed because they are expiring (renewSet) get priority over
	// contracts that need to be renewed because they have exhausted their funds
	// (refreshSet). If there is not enough money available, the more expensive
	// contracts will be skipped.
	//
	// TODO: We need some sort of global warning system so that we can alert the
	// user to the fact that they do not have enough money to keep their
	// contracts going in the event that we run out of funds.
	for _, renewal := range renewSet {
		// Skip this renewal if we don't have enough funds remaining.
		if renewal.amount.Cmp(fundsRemaining) > 0 {
			continue
		}

		// Renew one contract. The error is ignored because the renew function
		// already will have logged the error, and in the event of an error,
		// 'fundsSpent' will return '0'.
		fundsSpent, _ := c.managedRenewContract(renewal, currentPeriod, allowance, blockHeight)
		fundsRemaining = fundsRemaining.Sub(fundsSpent)

		// Return here if an interrupt or kill signal has been sent.
		select {
		case <-c.tg.StopChan():
			return
		case <-c.interruptMaintenance:
			return
		default:
		}
	}
	for _, renewal := range refreshSet {
		// Skip this renewal if we don't have enough funds remaining.
		if renewal.amount.Cmp(fundsRemaining) > 0 {
			continue
		}

		// Renew one contract. The error is ignored because the renew function
		// already will have logged the error, and in the event of an error,
		// 'fundsSpent' will return '0'.
		fundsSpent, _ := c.managedRenewContract(renewal, currentPeriod, allowance, blockHeight)
		fundsRemaining = fundsRemaining.Sub(fundsSpent)

		// Return here if an interrupt or kill signal has been sent.
		select {
		case <-c.tg.StopChan():
			return
		case <-c.interruptMaintenance:
			return
		default:
		}
	}

	// Count the number of contracts which are good for uploading, and then make
	// more as needed to fill the gap.
	uploadContracts := 0
	for _, id := range c.staticContracts.IDs() {
		if cu, ok := c.managedContractUtility(id); ok && cu.GoodForUpload {
			uploadContracts++
		}
	}
	c.mu.RLock()
	neededContracts := int(c.allowance.Hosts) - uploadContracts
	c.mu.RUnlock()
	if neededContracts <= 0 {
		return
	}

	// Assemble an exclusion list that includes all of the hosts that we already
	// have contracts with, then select a new batch of hosts to attempt contract
	// formation with.
	c.mu.RLock()
	var exclude []types.SiaPublicKey
	for _, contract := range c.staticContracts.ViewAll() {
		exclude = append(exclude, contract.HostPublicKey)
	}
	initialContractFunds := c.allowance.Funds.Div64(c.allowance.Hosts).Div64(3)
	c.mu.RUnlock()
	//TODO pachisi456: add support for multiple profiles / trees
	hosts, err := c.hdb.RandomHosts("default", neededContracts*2+randomHostsBufferForScore, exclude)
	if err != nil {
		c.log.Println("WARN: not forming new contracts:", err)
		return
	}

	// Form contracts with the hosts one at a time, until we have enough
	// contracts.
	for _, host := range hosts {
		// Determine if we have enough money to form a new contract.
		if fundsRemaining.Cmp(initialContractFunds) < 0 {
			c.log.Println("WARN: need to form new contracts, but unable to because of a low allowance")
			break
		}

		// Attempt forming a contract with this host.
		newContract, err := c.managedNewContract(host, initialContractFunds, endHeight)
		if err != nil {
			c.log.Printf("Attempted to form a contract with %v, but negotiation failed: %v\n", host.NetAddress, err)
			continue
		}

		// Add this contract to the contractor and save.
		err = c.managedUpdateContractUtility(newContract.ID, modules.ContractUtility{
			GoodForUpload: true,
			GoodForRenew:  true,
		})
		if err != nil {
			c.log.Println("Failed to update the contract utilities", err)
			return
		}
		c.mu.Lock()
		err = c.saveSync()
		c.mu.Unlock()
		if err != nil {
			c.log.Println("Unable to save the contractor:", err)
		}

		// Quit the loop if we've replaced all needed contracts.
		neededContracts--
		if neededContracts <= 0 {
			break
		}

		// Soft sleep before making the next contract.
		select {
		case <-c.tg.StopChan():
			return
		case <-c.interruptMaintenance:
			return
		default:
		}
	}
}

// managedUpdateContractUtility is a helper function that acquires a contract, updates
// its ContractUtility and returns the contract again.
func (c *Contractor) managedUpdateContractUtility(id types.FileContractID, utility modules.ContractUtility) error {
	safeContract, ok := c.staticContracts.Acquire(id)
	if !ok {
		return errors.New("failed to acquire contract for update")
	}
	defer c.staticContracts.Return(safeContract)
	return safeContract.UpdateUtility(utility)
=======
// Contracts returns the contracts formed by the contractor in the current
// allowance period. Only contracts formed with currently online hosts are
// returned.
func (c *Contractor) Contracts() []modules.RenterContract {
	return c.staticContracts.ViewAll()
}

// OldContracts returns the contracts formed by the contractor that have
// expired
func (c *Contractor) OldContracts() []modules.RenterContract {
	c.mu.Lock()
	defer c.mu.Unlock()
	contracts := make([]modules.RenterContract, 0, len(c.oldContracts))
	for _, c := range c.oldContracts {
		contracts = append(contracts, c)
	}
	return contracts
}

// ContractUtility returns the utility fields for the given contract.
func (c *Contractor) ContractUtility(pk types.SiaPublicKey) (modules.ContractUtility, bool) {
	c.mu.RLock()
	id, ok := c.pubKeysToContractID[string(pk.Key)]
	c.mu.RUnlock()
	if !ok {
		return modules.ContractUtility{}, false
	}
	return c.managedContractUtility(id)
}

// ResolveIDToPubKey returns the ID of the most recent renewal of id.
func (c *Contractor) ResolveIDToPubKey(id types.FileContractID) types.SiaPublicKey {
	c.mu.RLock()
	defer c.mu.RUnlock()
	pk, exists := c.contractIDToPubKey[id]
	if !exists {
		panic("renewed should never miss an id")
	}
	return pk
>>>>>>> c9a2fa38
}<|MERGE_RESOLUTION|>--- conflicted
+++ resolved
@@ -1,35 +1,8 @@
 package contractor
 
 import (
-<<<<<<< HEAD
-	"fmt"
-	"math/big"
-
-	"github.com/pachisi456/sia-hostdb-profiles/build"
-	"github.com/pachisi456/sia-hostdb-profiles/modules"
-	"github.com/pachisi456/sia-hostdb-profiles/modules/renter/proto"
-	"github.com/pachisi456/sia-hostdb-profiles/types"
-
-	"github.com/NebulousLabs/errors"
-)
-
-var (
-	// ErrInsufficientAllowance indicates that the renter's allowance is less
-	// than the amount necessary to store at least one sector
-	ErrInsufficientAllowance = errors.New("allowance is not large enough to cover fees of contract creation")
-	errTooExpensive          = errors.New("host price was too high")
-=======
 	"gitlab.com/NebulousLabs/Sia/modules"
 	"gitlab.com/NebulousLabs/Sia/types"
->>>>>>> c9a2fa38
-)
-
-type (
-	// fileContractRenewal is an instruction to renew a file contract.
-	fileContractRenewal struct {
-		id     types.FileContractID
-		amount types.Currency
-	}
 )
 
 // contractEndHeight returns the height at which the Contractor's contracts
@@ -58,208 +31,15 @@
 	return rc.Utility, true
 }
 
-<<<<<<< HEAD
-// managedEstimateRenewFundingRequirements estimates the amount of money that a
-// contract is going to need in the next billing cycle by looking at how much
-// storage is in the contract and what the historic usage pattern of the
-// contract has been.
-//
-// TODO: This looks at the spending metrics of the contract being renewed, but
-// if the contract itself is a refresh of a contract that ran out of funds,
-// these estimates may be off because they do not include the spending from the
-// same-period parent contracts of this contract. This estimator function needs
-// to be extended to support adding up all the parent spending too. These
-// spending estimates will apply to uploading and downloading, but not to
-// storage or fees or contract price.
-func (c *Contractor) managedEstimateRenewFundingRequirements(contract modules.RenterContract, blockHeight types.BlockHeight, allowance modules.Allowance) (types.Currency, error) {
-	// Fetch the host pricing to use in the estimate.
-	host, exists := c.hdb.Host(contract.HostPublicKey)
-	if !exists {
-		return types.ZeroCurrency, errors.New("could not find host in hostdb")
-	}
-
-	// Estimate the amount of money that's going to be needed for existing
-	// storage.
-	dataStored := contract.Transaction.FileContractRevisions[0].NewFileSize
-	maintenanceCost := types.NewCurrency64(dataStored).Mul64(uint64(allowance.Period)).Mul(host.StoragePrice)
-
-	// Estimate the amount of money that's going to be needed for new storage
-	// based on the amount of new storage added in the previous period. Account
-	// for both the storage price as well as the upload price.
-	//
-	// TODO: We are currently using a very crude method to estimate the amount
-	// of data uploaded, the host could have easily changed prices partway
-	// through the contract, which would cause this estimate to fail.
-	prevUploadSpending := contract.UploadSpending
-	prevUploadDataEstimate := contract.UploadSpending.Div(host.UploadBandwidthPrice)
-	// Sanity check - the host may have changed prices, make sure we aren't
-	// assuming an unreasonable amount of data.
-	if types.NewCurrency64(dataStored).Cmp(prevUploadDataEstimate) < 0 {
-		prevUploadDataEstimate = types.NewCurrency64(dataStored)
-	}
-	// The estimated cost for new upload spending is the previous upload
-	// bandwidth plus the implied storage cost for all of the new data.
-	newUploadsCost := prevUploadSpending.Add(prevUploadDataEstimate.Mul64(uint64(allowance.Period)).Mul(host.StoragePrice))
-
-	// Estimate the amount of money that's going to be spent on downloads.
-	newDownloadsCost := contract.DownloadSpending
-
-	// We will also need to pay the host contract price.
-	contractPrice := host.ContractPrice
-
-	// Aggregate all estimates so far to compute the estimated siafunds fees.
-	// The transaction fees are not included in the siafunds estimate because
-	// users are not charged siafund fees on money that doesn't go into the file
-	// contract (and the transaction fee goes to the miners, not the file
-	// contract).
-	beforeSiafundFeesEstimate := maintenanceCost.Add(newUploadsCost).Add(newDownloadsCost).Add(contractPrice)
-	afterSiafundFeesEstimate := types.Tax(blockHeight, beforeSiafundFeesEstimate).Add(beforeSiafundFeesEstimate)
-
-	// Get an estimate for how much money we will be charged before going into
-	// the transaction pool.
-	_, maxTxnFee := c.tpool.FeeEstimation()
-	txnFees := maxTxnFee.Mul64(modules.EstimatedFileContractTransactionSetSize)
-
-	// Add them all up and then return the estimate plus 33% for error margin
-	// and just general volatility of usage pattern.
-	estimatedCost := afterSiafundFeesEstimate.Add(txnFees)
-	estimatedCost = estimatedCost.Add(estimatedCost.Div64(3))
-
-	// Check for a sane minimum. The contractor should not be forming contracts
-	// with less than 'fileContractMinimumFunding / (num contracts)' of the
-	// value of the allowance.
-	minimum := allowance.Funds.MulFloat(fileContractMinimumFunding).Div64(allowance.Hosts)
-	if estimatedCost.Cmp(minimum) < 0 {
-		estimatedCost = minimum
-	}
-	return estimatedCost, nil
-}
-
-// managedInterruptContractMaintenance will issue an interrupt signal to any
-// running maintenance, stopping that maintenance. If there are multiple threads
-// running maintenance, they will all be stopped.
-func (c *Contractor) managedInterruptContractMaintenance() {
-	// Spin up a thread to grab the maintenance lock. Signal that the lock was
-	// acquired after the lock is acquired.
-	gotLock := make(chan struct{})
-	go func() {
-		c.maintenanceLock.Lock()
-		close(gotLock)
-		c.maintenanceLock.Unlock()
-	}()
-
-	// There may be multiple threads contending for the maintenance lock. Issue
-	// interrupts repeatedly until we get a signal that the maintenance lock has
-	// been acquired.
-	for {
-		select {
-		case <-gotLock:
-			return
-		case c.interruptMaintenance <- struct{}{}:
-		}
-	}
-}
-
-// managedMarkContractsUtility checks every active contract in the contractor and
-// figures out whether the contract is useful for uploading, and whether the
-// contract should be renewed.
-func (c *Contractor) managedMarkContractsUtility() error {
-	// Pull a new set of hosts from the hostdb that could be used as a new set
-	// to match the allowance. The lowest scoring host of these new hosts will
-	// be used as a baseline for determining whether our existing contracts are
-	// worthwhile.
-=======
 // ContractByPublicKey returns the contract with the key specified, if it
 // exists. The contract will be resolved if possible to the most recent child
 // contract.
 func (c *Contractor) ContractByPublicKey(pk types.SiaPublicKey) (modules.RenterContract, bool) {
->>>>>>> c9a2fa38
 	c.mu.RLock()
 	id, ok := c.pubKeysToContractID[string(pk.Key)]
 	c.mu.RUnlock()
-<<<<<<< HEAD
-	//TODO pachisi456: add support for multiple profiles / trees
-	hosts, err := c.hdb.RandomHosts("default", hostCount+randomHostsBufferForScore, nil)
-	if err != nil {
-		return err
-	}
-
-	// Find the minimum score that a host is allowed to have to be considered
-	// good for upload.
-	var minScore types.Currency
-	if len(hosts) > 0 {
-		//TODO pachisi456: add support for multiple profiles / trees
-		lowestScore := c.hdb.ScoreBreakdown(hosts[0], "default").Score
-		for i := 1; i < len(hosts); i++ {
-			score := c.hdb.ScoreBreakdown(hosts[i], "default").Score
-			if score.Cmp(lowestScore) < 0 {
-				lowestScore = score
-			}
-		}
-		// Set the minimum acceptable score to a factor of the lowest score.
-		minScore = lowestScore.Div(scoreLeeway)
-	}
-
-	// Update utility fields for each contract.
-	for _, contract := range c.staticContracts.ViewAll() {
-		utility := func() (u modules.ContractUtility) {
-			// Start the contract in good standing if the utility wasn't
-			// locked.
-			if !u.Locked {
-				u.GoodForUpload = true
-				u.GoodForRenew = true
-			}
-
-			host, exists := c.hdb.Host(contract.HostPublicKey)
-			// Contract has no utility if the host is not in the database.
-			if !exists {
-				u.GoodForUpload = false
-				u.GoodForRenew = false
-				return
-			}
-			// Contract has no utility if the score is poor.
-			//TODO pachisi456: add support for multiple profiles / trees
-			if !minScore.IsZero() && c.hdb.ScoreBreakdown(host, "default").Score.Cmp(minScore) < 0 {
-				u.GoodForUpload = false
-				u.GoodForRenew = false
-				return
-			}
-			// Contract has no utility if the host is located outside of the locations specified
-			// in the renter's hostdb profile.
-			//TODO pachisi456: add support for multiple profiles / trees
-			if c.hdb.ScoreBreakdown(host, "default").Blacklisted {
-				u.GoodForUpload = false
-				u.GoodForRenew = false
-				return
-			}
-			// Contract has no utility if the host is offline.
-			if isOffline(host) {
-				u.GoodForUpload = false
-				u.GoodForRenew = false
-				return
-			}
-			// Contract should not be used for uploading if the time has come to
-			// renew the contract.
-			c.mu.RLock()
-			blockHeight := c.blockHeight
-			renewWindow := c.allowance.RenewWindow
-			c.mu.RUnlock()
-			if blockHeight+renewWindow >= contract.EndHeight {
-				u.GoodForUpload = false
-				return
-			}
-			return
-		}()
-
-		// Apply changes.
-		err := c.managedUpdateContractUtility(contract.ID, utility)
-		if err != nil {
-			return err
-		}
-=======
 	if !ok {
 		return modules.RenterContract{}, false
->>>>>>> c9a2fa38
 	}
 	return c.staticContracts.View(id)
 }
@@ -271,543 +51,6 @@
 	return c.managedCancelContract(id)
 }
 
-<<<<<<< HEAD
-	// create transaction builder
-	txnBuilder, err := c.wallet.StartTransaction()
-	if err != nil {
-		return modules.RenterContract{}, err
-	}
-
-	contract, err := c.staticContracts.FormContract(params, txnBuilder, c.tpool, c.hdb, c.tg.StopChan())
-	if err != nil {
-		txnBuilder.Drop()
-		return modules.RenterContract{}, err
-	}
-
-	// Add a mapping from the contract's id to the public key of the host.
-	c.mu.Lock()
-	c.contractIDToPubKey[contract.ID] = contract.HostPublicKey
-	_, exists := c.pubKeysToContractID[string(contract.HostPublicKey.Key)]
-	if exists {
-		c.mu.Unlock()
-		txnBuilder.Drop()
-		return modules.RenterContract{}, fmt.Errorf("We already have a contract with host %v", contract.HostPublicKey)
-	}
-	c.pubKeysToContractID[string(contract.HostPublicKey.Key)] = contract.ID
-	c.mu.Unlock()
-
-	contractValue := contract.RenterFunds
-	c.log.Printf("Formed contract %v with %v for %v", contract.ID, host.NetAddress, contractValue.HumanString())
-	return contract, nil
-}
-
-// managedPrunePubkeyMap will delete any pubkeys in the pubKeysToContractID map
-// that no longer map to an active contract.
-func (c *Contractor) managedPrunePubkeyMap() {
-	allContracts := c.staticContracts.ViewAll()
-	pks := make(map[string]struct{})
-	for _, c := range allContracts {
-		pks[string(c.HostPublicKey.Key)] = struct{}{}
-	}
-	c.mu.Lock()
-	for pk := range c.pubKeysToContractID {
-		if _, exists := pks[pk]; !exists {
-			delete(c.pubKeysToContractID, pk)
-		}
-	}
-	c.mu.Unlock()
-}
-
-// managedRenew negotiates a new contract for data already stored with a host.
-// It returns the new contract. This is a blocking call that performs network
-// I/O.
-func (c *Contractor) managedRenew(sc *proto.SafeContract, contractFunding types.Currency, newEndHeight types.BlockHeight) (modules.RenterContract, error) {
-	// For convenience
-	contract := sc.Metadata()
-	// Sanity check - should not be renewing a bad contract.
-	utility, ok := c.managedContractUtility(contract.ID)
-	if !ok || !utility.GoodForRenew {
-		c.log.Critical(fmt.Sprintf("Renewing a contract that has been marked as !GoodForRenew %v/%v",
-			ok, utility.GoodForRenew))
-	}
-
-	// Fetch the host associated with this contract.
-	host, ok := c.hdb.Host(contract.HostPublicKey)
-	if !ok {
-		return modules.RenterContract{}, errors.New("no record of that host")
-	} else if host.StoragePrice.Cmp(maxStoragePrice) > 0 {
-		return modules.RenterContract{}, errTooExpensive
-	}
-	// cap host.MaxCollateral
-	if host.MaxCollateral.Cmp(maxCollateral) > 0 {
-		host.MaxCollateral = maxCollateral
-	}
-
-	// get an address to use for negotiation
-	uc, err := c.wallet.NextAddress()
-	if err != nil {
-		return modules.RenterContract{}, err
-	}
-
-	// create contract params
-	c.mu.RLock()
-	params := proto.ContractParams{
-		Host:          host,
-		Funding:       contractFunding,
-		StartHeight:   c.blockHeight,
-		EndHeight:     newEndHeight,
-		RefundAddress: uc.UnlockHash(),
-	}
-	c.mu.RUnlock()
-
-	// execute negotiation protocol
-	txnBuilder, err := c.wallet.StartTransaction()
-	if err != nil {
-		return modules.RenterContract{}, err
-	}
-	newContract, err := c.staticContracts.Renew(sc, params, txnBuilder, c.tpool, c.hdb, c.tg.StopChan())
-	if err != nil {
-		txnBuilder.Drop() // return unused outputs to wallet
-		return modules.RenterContract{}, err
-	}
-
-	// Add a mapping from the contract's id to the public key of the host. This
-	// will destroy the previous mapping from pubKey to contract id but other
-	// modules are only interested in the most recent contract anyway.
-	c.mu.Lock()
-	c.contractIDToPubKey[newContract.ID] = newContract.HostPublicKey
-	c.pubKeysToContractID[string(newContract.HostPublicKey.Key)] = newContract.ID
-	c.mu.Unlock()
-
-	return newContract, nil
-}
-
-// managedRenewContract will use the renew instructions to renew a contract,
-// returning the amount of money that was put into the contract for renewal.
-func (c *Contractor) managedRenewContract(renewInstructions fileContractRenewal, currentPeriod types.BlockHeight, allowance modules.Allowance, blockHeight types.BlockHeight) (fundsSpent types.Currency, err error) {
-	// Pull the variables out of the renewal.
-	id := renewInstructions.id
-	amount := renewInstructions.amount
-
-	// Mark the contract as being renewed, and defer logic to unmark it
-	// once renewing is complete.
-	c.mu.Lock()
-	c.renewing[id] = true
-	c.mu.Unlock()
-	defer func() {
-		c.mu.Lock()
-		delete(c.renewing, id)
-		c.mu.Unlock()
-	}()
-
-	// Wait for any active editors and downloaders to finish for this
-	// contract, and then grab the latest revision.
-	c.mu.RLock()
-	e, eok := c.editors[id]
-	d, dok := c.downloaders[id]
-	c.mu.RUnlock()
-	if eok {
-		e.invalidate()
-	}
-	if dok {
-		d.invalidate()
-	}
-
-	// Fetch the contract that we are renewing.
-	oldContract, exists := c.staticContracts.Acquire(id)
-	if !exists {
-		return types.ZeroCurrency, errors.New("contract no longer exists")
-	}
-	// Return the contract if it's not useful for renewing.
-	oldUtility, ok := c.managedContractUtility(id)
-	if !ok || !oldUtility.GoodForRenew {
-		c.log.Printf("Contract %v slated for renew is marked not good for renew %v/%v",
-			id, ok, oldUtility.GoodForRenew)
-		c.staticContracts.Return(oldContract)
-		return types.ZeroCurrency, errors.New("contract is marked not good for renew")
-	}
-
-	// Calculate endHeight for renewed contracts
-	endHeight := currentPeriod + allowance.Period
-
-	// Perform the actual renew. If the renew fails, return the
-	// contract. If the renew fails we check how often it has failed
-	// before. Once it has failed for a certain number of blocks in a
-	// row and reached its second half of the renew window, we give up
-	// on renewing it and set goodForRenew to false.
-	newContract, errRenew := c.managedRenew(oldContract, amount, endHeight)
-	if errRenew != nil {
-		// Increment the number of failed renews for the contract if it
-		// was the host's fault.
-		if modules.IsHostsFault(errRenew) {
-			c.mu.Lock()
-			c.numFailedRenews[oldContract.Metadata().ID]++
-			c.mu.Unlock()
-		}
-
-		// Check if contract has to be replaced.
-		md := oldContract.Metadata()
-		c.mu.RLock()
-		numRenews, failedBefore := c.numFailedRenews[md.ID]
-		c.mu.RUnlock()
-		secondHalfOfWindow := blockHeight+allowance.RenewWindow/2 >= md.EndHeight
-		replace := numRenews >= consecutiveRenewalsBeforeReplacement
-		if failedBefore && secondHalfOfWindow && replace {
-			oldUtility.GoodForRenew = false
-			oldUtility.GoodForUpload = false
-			oldUtility.Locked = true
-			err := oldContract.UpdateUtility(oldUtility)
-			if err != nil {
-				c.log.Println("WARN: failed to mark contract as !goodForRenew:", err)
-			}
-			c.log.Printf("WARN: failed to renew %v, marked as bad: %v\n",
-				oldContract.Metadata().HostPublicKey, errRenew)
-			c.staticContracts.Return(oldContract)
-			return types.ZeroCurrency, errors.AddContext(errRenew, "contract marked as bad for too many consecutive failed renew attempts")
-		}
-
-		// Seems like it doesn't have to be replaced yet. Log the
-		// failure and number of renews that have failed so far.
-		c.log.Printf("WARN: failed to renew contract %v [%v]: %v\n",
-			oldContract.Metadata().HostPublicKey, numRenews, errRenew)
-		c.staticContracts.Return(oldContract)
-		return types.ZeroCurrency, errors.AddContext(errRenew, "contract renewal with host was unsuccessful")
-	}
-	c.log.Printf("Renewed contract %v\n", id)
-
-	// Update the utility values for the new contract, and for the old
-	// contract.
-	newUtility := modules.ContractUtility{
-		GoodForUpload: true,
-		GoodForRenew:  true,
-	}
-	if err := c.managedUpdateContractUtility(newContract.ID, newUtility); err != nil {
-		c.log.Println("Failed to update the contract utilities", err)
-		return amount, nil // Error is not returned because the renew succeeded.
-	}
-	oldUtility.GoodForRenew = false
-	oldUtility.GoodForUpload = false
-	if err := oldContract.UpdateUtility(oldUtility); err != nil {
-		c.log.Println("Failed to update the contract utilities", err)
-		return amount, nil // Error is not returned because the renew succeeded.
-	}
-
-	// Lock the contractor as we update it to use the new contract
-	// instead of the old contract.
-	c.mu.Lock()
-	defer c.mu.Unlock()
-	// Delete the old contract.
-	c.staticContracts.Delete(oldContract)
-	// Store the contract in the record of historic contracts.
-	c.oldContracts[id] = oldContract.Metadata()
-	// Save the contractor.
-	err = c.saveSync()
-	if err != nil {
-		c.log.Println("Failed to save the contractor after creating a new contract.")
-	}
-	return amount, nil
-}
-
-// threadedContractMaintenance checks the set of contracts that the contractor
-// has against the allownace, renewing any contracts that need to be renewed,
-// dropping contracts which are no longer worthwhile, and adding contracts if
-// there are not enough.
-//
-// Between each network call, the thread checks whether a maintenance interrupt
-// signal is being sent. If so, maintenance returns, yielding to whatever thread
-// issued the interrupt.
-func (c *Contractor) threadedContractMaintenance() {
-	// Threading protection.
-	err := c.tg.Add()
-	if err != nil {
-		return
-	}
-	defer c.tg.Done()
-
-	// Archive contracts that need to be archived before doing additional
-	// maintenance, and then prune the pubkey map.
-	c.managedArchiveContracts()
-	c.managedPrunePubkeyMap()
-
-	// Nothing to do if there are no hosts.
-	c.mu.RLock()
-	wantedHosts := c.allowance.Hosts
-	c.mu.RUnlock()
-	if wantedHosts <= 0 {
-		return
-	}
-
-	// Only one instance of this thread should be running at a time. Under
-	// normal conditions, fine to return early if another thread is already
-	// doing maintenance. The next block will trigger another round. Under
-	// testing, control is insufficient if the maintenance loop isn't guaranteed
-	// to run.
-	if build.Release == "testing" {
-		c.maintenanceLock.Lock()
-	} else if !c.maintenanceLock.TryLock() {
-		return
-	}
-	defer c.maintenanceLock.Unlock()
-
-	// Update the utility fields for this contract based on the most recent
-	// hostdb.
-	if err := c.managedMarkContractsUtility(); err != nil {
-		c.log.Println("WARNING: wasn't able to mark contracts", err)
-		return
-	}
-
-	// Create the renewSet and refreshSet. Each is a list of contracts that need
-	// to be renewed, paired with the amount of money to use in each renewal.
-	//
-	// The renewSet is specifically contracts which are being renewed because
-	// they are about to expire. And the refreshSet is contracts that are being
-	// renewed because they are out of money.
-	//
-	// The contractor will prioritize contracts in the renewSet over contracts
-	// in the refreshSet. If the wallet does not have enough money, or if the
-	// allowance does not have enough money, the contractor will prefer to save
-	// data in the long term rather than renew a contract.
-	var renewSet []fileContractRenewal
-	var refreshSet []fileContractRenewal
-
-	// The rest of this function needs to know a few of the stateful variables
-	// from the contractor, build those up under a lock so that the rest of the
-	// function can execute without lock contention.
-	c.mu.RLock()
-	currentPeriod := c.currentPeriod
-	allowance := c.allowance
-	blockHeight := c.blockHeight
-	c.mu.RUnlock()
-	endHeight := currentPeriod + allowance.Period
-
-	// Iterate through the contracts again, figuring out which contracts to
-	// renew and how much extra funds to renew them with.
-	for _, contract := range c.staticContracts.ViewAll() {
-		// Skip any contracts which do not exist or are otherwise unworthy for
-		// renewal.
-		utility, ok := c.managedContractUtility(contract.ID)
-		if !ok || !utility.GoodForRenew {
-			continue
-		}
-
-		// If the contract needs to be renewed because it is about to expire,
-		// calculate a spending for the contract that is proportional to how
-		// much money was spend on the contract throughout this billing cycle
-		// (which is now ending).
-		if blockHeight+allowance.RenewWindow >= contract.EndHeight {
-			renewAmount, err := c.managedEstimateRenewFundingRequirements(contract, blockHeight, allowance)
-			if err != nil {
-				continue
-			}
-			renewSet = append(renewSet, fileContractRenewal{
-				id:     contract.ID,
-				amount: renewAmount,
-			})
-			continue
-		}
-
-		// Check if the contract is empty. We define a contract as being empty
-		// if less than 'minContractFundRenewalThreshold' funds are remaining
-		// (3% at time of writing), or if there is less than 3 sectors worth of
-		// storage+upload+download remaining.
-		host, _ := c.hdb.Host(contract.HostPublicKey)
-		blockBytes := types.NewCurrency64(modules.SectorSize * uint64(allowance.Period))
-		sectorStoragePrice := host.StoragePrice.Mul(blockBytes)
-		sectorUploadBandwidthPrice := host.UploadBandwidthPrice.Mul64(modules.SectorSize)
-		sectorDownloadBandwidthPrice := host.DownloadBandwidthPrice.Mul64(modules.SectorSize)
-		sectorBandwidthPrice := sectorUploadBandwidthPrice.Add(sectorDownloadBandwidthPrice)
-		sectorPrice := sectorStoragePrice.Add(sectorBandwidthPrice)
-		percentRemaining, _ := big.NewRat(0, 1).SetFrac(contract.RenterFunds.Big(), contract.TotalCost.Big()).Float64()
-		if contract.RenterFunds.Cmp(sectorPrice.Mul64(3)) < 0 || percentRemaining < minContractFundRenewalThreshold {
-			// Renew the contract with double the amount of funds that the
-			// contract had previously. The reason that we double the funding
-			// instead of doing anything more clever is that we don't know what
-			// the usage pattern has been. The spending could have all occured
-			// in one burst recently, and the user might need a contract that
-			// has substantially more money in it.
-			//
-			// We double so that heavily used contracts can grow in funding
-			// quickly without consuming too many transaction fees, however this
-			// does mean that a larger percentage of funds get locked away from
-			// the user in the event that the user stops uploading immediately
-			// after the renew.
-			refreshSet = append(refreshSet, fileContractRenewal{
-				id:     contract.ID,
-				amount: contract.TotalCost.Mul64(2),
-			})
-		}
-	}
-	if len(renewSet) != 0 {
-		c.log.Printf("renewing %v contracts", len(renewSet))
-	}
-
-	// Remove contracts that are not scheduled for renew from the
-	// firstFailedRenew map. We do this by making a new map entirely and copying
-	// over all the elements that still matter.
-	c.mu.Lock()
-	newFirstFailedRenew := make(map[types.FileContractID]types.BlockHeight)
-	for _, r := range renewSet {
-		if _, exists := c.numFailedRenews[r.id]; exists {
-			newFirstFailedRenew[r.id] = c.numFailedRenews[r.id]
-		}
-	}
-	c.numFailedRenews = newFirstFailedRenew
-	c.mu.Unlock()
-
-	// Depend on the PeriodSpending function to get a breakdown of spending in
-	// the contractor. Then use that to determine how many funds remain
-	// available in the allowance for renewals.
-	spending := c.PeriodSpending()
-	var fundsRemaining types.Currency
-	// Check for an underflow. This can happen if the user reduced their
-	// allowance at some point to less than what we've already spent.
-	if spending.TotalAllocated.Cmp(allowance.Funds) < 0 {
-		fundsRemaining = allowance.Funds.Sub(spending.TotalAllocated)
-	}
-
-	// Go through the contracts we've assembled for renewal. Any contracts that
-	// need to be renewed because they are expiring (renewSet) get priority over
-	// contracts that need to be renewed because they have exhausted their funds
-	// (refreshSet). If there is not enough money available, the more expensive
-	// contracts will be skipped.
-	//
-	// TODO: We need some sort of global warning system so that we can alert the
-	// user to the fact that they do not have enough money to keep their
-	// contracts going in the event that we run out of funds.
-	for _, renewal := range renewSet {
-		// Skip this renewal if we don't have enough funds remaining.
-		if renewal.amount.Cmp(fundsRemaining) > 0 {
-			continue
-		}
-
-		// Renew one contract. The error is ignored because the renew function
-		// already will have logged the error, and in the event of an error,
-		// 'fundsSpent' will return '0'.
-		fundsSpent, _ := c.managedRenewContract(renewal, currentPeriod, allowance, blockHeight)
-		fundsRemaining = fundsRemaining.Sub(fundsSpent)
-
-		// Return here if an interrupt or kill signal has been sent.
-		select {
-		case <-c.tg.StopChan():
-			return
-		case <-c.interruptMaintenance:
-			return
-		default:
-		}
-	}
-	for _, renewal := range refreshSet {
-		// Skip this renewal if we don't have enough funds remaining.
-		if renewal.amount.Cmp(fundsRemaining) > 0 {
-			continue
-		}
-
-		// Renew one contract. The error is ignored because the renew function
-		// already will have logged the error, and in the event of an error,
-		// 'fundsSpent' will return '0'.
-		fundsSpent, _ := c.managedRenewContract(renewal, currentPeriod, allowance, blockHeight)
-		fundsRemaining = fundsRemaining.Sub(fundsSpent)
-
-		// Return here if an interrupt or kill signal has been sent.
-		select {
-		case <-c.tg.StopChan():
-			return
-		case <-c.interruptMaintenance:
-			return
-		default:
-		}
-	}
-
-	// Count the number of contracts which are good for uploading, and then make
-	// more as needed to fill the gap.
-	uploadContracts := 0
-	for _, id := range c.staticContracts.IDs() {
-		if cu, ok := c.managedContractUtility(id); ok && cu.GoodForUpload {
-			uploadContracts++
-		}
-	}
-	c.mu.RLock()
-	neededContracts := int(c.allowance.Hosts) - uploadContracts
-	c.mu.RUnlock()
-	if neededContracts <= 0 {
-		return
-	}
-
-	// Assemble an exclusion list that includes all of the hosts that we already
-	// have contracts with, then select a new batch of hosts to attempt contract
-	// formation with.
-	c.mu.RLock()
-	var exclude []types.SiaPublicKey
-	for _, contract := range c.staticContracts.ViewAll() {
-		exclude = append(exclude, contract.HostPublicKey)
-	}
-	initialContractFunds := c.allowance.Funds.Div64(c.allowance.Hosts).Div64(3)
-	c.mu.RUnlock()
-	//TODO pachisi456: add support for multiple profiles / trees
-	hosts, err := c.hdb.RandomHosts("default", neededContracts*2+randomHostsBufferForScore, exclude)
-	if err != nil {
-		c.log.Println("WARN: not forming new contracts:", err)
-		return
-	}
-
-	// Form contracts with the hosts one at a time, until we have enough
-	// contracts.
-	for _, host := range hosts {
-		// Determine if we have enough money to form a new contract.
-		if fundsRemaining.Cmp(initialContractFunds) < 0 {
-			c.log.Println("WARN: need to form new contracts, but unable to because of a low allowance")
-			break
-		}
-
-		// Attempt forming a contract with this host.
-		newContract, err := c.managedNewContract(host, initialContractFunds, endHeight)
-		if err != nil {
-			c.log.Printf("Attempted to form a contract with %v, but negotiation failed: %v\n", host.NetAddress, err)
-			continue
-		}
-
-		// Add this contract to the contractor and save.
-		err = c.managedUpdateContractUtility(newContract.ID, modules.ContractUtility{
-			GoodForUpload: true,
-			GoodForRenew:  true,
-		})
-		if err != nil {
-			c.log.Println("Failed to update the contract utilities", err)
-			return
-		}
-		c.mu.Lock()
-		err = c.saveSync()
-		c.mu.Unlock()
-		if err != nil {
-			c.log.Println("Unable to save the contractor:", err)
-		}
-
-		// Quit the loop if we've replaced all needed contracts.
-		neededContracts--
-		if neededContracts <= 0 {
-			break
-		}
-
-		// Soft sleep before making the next contract.
-		select {
-		case <-c.tg.StopChan():
-			return
-		case <-c.interruptMaintenance:
-			return
-		default:
-		}
-	}
-}
-
-// managedUpdateContractUtility is a helper function that acquires a contract, updates
-// its ContractUtility and returns the contract again.
-func (c *Contractor) managedUpdateContractUtility(id types.FileContractID, utility modules.ContractUtility) error {
-	safeContract, ok := c.staticContracts.Acquire(id)
-	if !ok {
-		return errors.New("failed to acquire contract for update")
-	}
-	defer c.staticContracts.Return(safeContract)
-	return safeContract.UpdateUtility(utility)
-=======
 // Contracts returns the contracts formed by the contractor in the current
 // allowance period. Only contracts formed with currently online hosts are
 // returned.
@@ -847,5 +90,4 @@
 		panic("renewed should never miss an id")
 	}
 	return pk
->>>>>>> c9a2fa38
 }