--- conflicted
+++ resolved
@@ -1,15 +1,9 @@
 package contractor
 
 import (
-<<<<<<< HEAD
-	"github.com/pachisi456/sia-hostdb-profiles/build"
-	"github.com/pachisi456/sia-hostdb-profiles/modules"
-	"github.com/pachisi456/sia-hostdb-profiles/types"
-=======
 	"gitlab.com/NebulousLabs/Sia/build"
 	"gitlab.com/NebulousLabs/Sia/modules"
 	"gitlab.com/NebulousLabs/Sia/types"
->>>>>>> c9a2fa38
 )
 
 // Constants related to contract formation parameters.
@@ -50,15 +44,9 @@
 	maxCollateral    = types.SiacoinPrecision.Mul64(1e3) // 1k SC
 	maxDownloadPrice = maxStoragePrice.Mul64(3 * 4320)
 	maxStoragePrice  = build.Select(build.Var{
-<<<<<<< HEAD
-		Dev:      types.SiacoinPrecision.Mul64(30e4).Div(modules.BlockBytesPerMonthTerabyte), // 1 order of magnitude greater
-		Standard: types.SiacoinPrecision.Mul64(30e3).Div(modules.BlockBytesPerMonthTerabyte), // 30k SC / TB / Month
-		Testing:  types.SiacoinPrecision.Mul64(30e5).Div(modules.BlockBytesPerMonthTerabyte), // 2 orders of magnitude greater
-=======
 		Dev:      types.SiacoinPrecision.Mul64(300e3).Div(modules.BlockBytesPerMonthTerabyte), // 1 order of magnitude greater
 		Standard: types.SiacoinPrecision.Mul64(30e3).Div(modules.BlockBytesPerMonthTerabyte),  // 30k SC / TB / Month
 		Testing:  types.SiacoinPrecision.Mul64(3e6).Div(modules.BlockBytesPerMonthTerabyte),   // 2 orders of magnitude greater
->>>>>>> c9a2fa38
 	}).(types.Currency)
 	maxUploadPrice = build.Select(build.Var{
 		Dev:      maxStoragePrice.Mul64(30 * 4320),  // 1 order of magnitude greater
