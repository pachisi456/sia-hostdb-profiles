// Package renter is responsible for uploading and downloading files on the sia
// network.
package renter

// NOTE: Some of the concurrency patterns in the renter are fairly complex. A
// lot of this has been cleaned up, though some shadows of previous demons still
// remain. Be careful when working with anything that involves concurrency.

// TODO: Allow the 'baseMemory' to be set by the user.

// TODO: The repair loop currently receives new upload jobs through a channel.
// The download loop has a better model, a heap that can be pushed to and popped
// from concurrently without needing complex channel communication. Migrating
// the renter to this model should clean up some of the places where uploading
// bottlenecks, and reduce the amount of channel-ninjitsu required to make the
// uploading function.

// TODO: Allow user to configure the packet size when ratelimiting the renter.
// Currently the default is set to 16kb. That's going to require updating the
// API and extending the settings object, and then tweaking the
// setBandwidthLimits function.

import (
	"fmt"
	"os"
	"reflect"
	"strings"
	"sync"

<<<<<<< HEAD
	"github.com/pachisi456/sia-hostdb-profiles/build"
	"github.com/pachisi456/sia-hostdb-profiles/modules"
	"github.com/pachisi456/sia-hostdb-profiles/modules/renter/contractor"
	"github.com/pachisi456/sia-hostdb-profiles/modules/renter/hostdb"
	"github.com/pachisi456/sia-hostdb-profiles/modules/renter/hostdb/hostdbprofile"
	"github.com/pachisi456/sia-hostdb-profiles/persist"
	siasync "github.com/pachisi456/sia-hostdb-profiles/sync"
	"github.com/pachisi456/sia-hostdb-profiles/types"
=======
	"gitlab.com/NebulousLabs/Sia/build"
	"gitlab.com/NebulousLabs/Sia/modules"
	"gitlab.com/NebulousLabs/Sia/modules/renter/contractor"
	"gitlab.com/NebulousLabs/Sia/modules/renter/hostdb"
	"gitlab.com/NebulousLabs/Sia/persist"
	siasync "gitlab.com/NebulousLabs/Sia/sync"
	"gitlab.com/NebulousLabs/Sia/types"
>>>>>>> c9a2fa38

	"gitlab.com/NebulousLabs/errors"
	"gitlab.com/NebulousLabs/threadgroup"
)

var (
	errNilContractor = errors.New("cannot create renter with nil contractor")
	errNilCS         = errors.New("cannot create renter with nil consensus set")
	errNilGateway    = errors.New("cannot create hostdb with nil gateway")
	errNilHdb        = errors.New("cannot create renter with nil hostdb")
	errNilTpool      = errors.New("cannot create renter with nil transaction pool")
)

var (
	// priceEstimationScope is the number of hosts that get queried by the
	// renter when providing price estimates. Especially for the 'Standard'
	// variable, there should be congruence with the number of contracts being
	// used in the renter allowance.
	priceEstimationScope = build.Select(build.Var{
		Standard: int(50),
		Dev:      int(12),
		Testing:  int(4),
	}).(int)
)

// A hostDB is a database of hosts that the renter can use for figuring out who
// to upload to, and download from.
type hostDB interface {
	// ActiveHosts returns the list of hosts that are actively being selected
	// from.
	ActiveHosts(string) []modules.HostDBEntry

	// AddHostDBProfile adds a new hostdb profile.
	AddHostDBProfiles(string, string) error

	// AllHosts returns the full list of hosts known to the hostdb, sorted in
	// order of preference.
	AllHosts(string) []modules.HostDBEntry

	// AverageContractPrice returns the average contract price of a host.
	AverageContractPrice(string) types.Currency

	// Close closes the hostdb.
	Close() error

	// ConfigHostDBProfile updates the provided setting of the hostdb profile with the
	// provided name to the provided value. All parameters are checked for validity.
	ConfigHostDBProfile(name, setting, value string) (err error)

	// DeleteHostDBProfile deletes the hostdb profile with the provided name.
	DeleteHostDBProfile(name string) error

	// Host returns the HostDBEntry for a given host.
	Host(types.SiaPublicKey) (modules.HostDBEntry, bool)

<<<<<<< HEAD
	// HostDBProfiles returns the map of set hostdb profiles.
	HostDBProfiles() map[string]*hostdbprofile.HostDBProfile

=======
>>>>>>> c9a2fa38
	// initialScanComplete returns a boolean indicating if the initial scan of the
	// hostdb is completed.
	InitialScanComplete() (bool, error)

	// RandomHosts returns a set of random hosts, weighted by their estimated
	// usefulness / attractiveness to the renter. RandomHosts will not return
	// any offline or inactive hosts.
<<<<<<< HEAD
	RandomHosts(string, int, []types.SiaPublicKey) ([]modules.HostDBEntry, error)
=======
	RandomHosts(int, []types.SiaPublicKey, []types.SiaPublicKey) ([]modules.HostDBEntry, error)
>>>>>>> c9a2fa38

	// ScoreBreakdown returns a detailed explanation of the various properties
	// of the host.
	ScoreBreakdown(modules.HostDBEntry, string) modules.HostScoreBreakdown

	// EstimateHostScore returns the estimated score breakdown of a host with the
	// provided settings.
	EstimateHostScore(modules.HostDBEntry, string) modules.HostScoreBreakdown
}

// A hostContractor negotiates, revises, renews, and provides access to file
// contracts.
type hostContractor interface {
	// SetAllowance sets the amount of money the contractor is allowed to
	// spend on contracts over a given time period, divided among the number
	// of hosts specified. Note that contractor can start forming contracts as
	// soon as SetAllowance is called; that is, it may block.
	SetAllowance(modules.Allowance) error

	// Allowance returns the current allowance
	Allowance() modules.Allowance

	// Close closes the hostContractor.
	Close() error

<<<<<<< HEAD
=======
	// CancelContract cancels the Renter's contract
	CancelContract(id types.FileContractID) error

>>>>>>> c9a2fa38
	// Contracts returns the staticContracts of the renter's hostContractor.
	Contracts() []modules.RenterContract

	// OldContracts returns the oldContracts of the renter's hostContractor.
	OldContracts() []modules.RenterContract

	// ContractByPublicKey returns the contract associated with the host key.
	ContractByPublicKey(types.SiaPublicKey) (modules.RenterContract, bool)

	// ContractUtility returns the utility field for a given contract, along
	// with a bool indicating if it exists.
	ContractUtility(types.SiaPublicKey) (modules.ContractUtility, bool)

	// CurrentPeriod returns the height at which the current allowance period
	// began.
	CurrentPeriod() types.BlockHeight

	// PeriodSpending returns the amount spent on contracts during the current
	// billing period.
	PeriodSpending() modules.ContractorSpending

	// Editor creates an Editor from the specified contract ID, allowing the
	// insertion, deletion, and modification of sectors.
	Editor(types.SiaPublicKey, <-chan struct{}) (contractor.Editor, error)

	// IsOffline reports whether the specified host is considered offline.
	IsOffline(types.SiaPublicKey) bool

	// Downloader creates a Downloader from the specified contract ID,
	// allowing the retrieval of sectors.
	Downloader(types.SiaPublicKey, <-chan struct{}) (contractor.Downloader, error)

	// ResolveIDToPubKey returns the public key of a host given a contract id.
	ResolveIDToPubKey(types.FileContractID) types.SiaPublicKey

	// RateLimits Gets the bandwidth limits for connections created by the
	// contractor and its submodules.
	RateLimits() (readBPS int64, writeBPS int64, packetSize uint64)

	// SetRateLimits sets the bandwidth limits for connections created by the
	// contractor and its submodules.
	SetRateLimits(int64, int64, uint64)
}

// A trackedFile contains metadata about files being tracked by the Renter.
// Tracked files are actively repaired by the Renter. By default, files
// uploaded by the user are tracked, and files that are added (via loading a
// .sia file) are not.
type trackedFile struct {
	// location of original file on disk
	RepairPath string
}

// A Renter is responsible for tracking all of the files that a user has
// uploaded to Sia, as well as the locations and health of these files.
//
// TODO: Separate the workerPool to have its own mutex. The workerPool doesn't
// interfere with any of the other fields in the renter, should be fine for it
// to have a separate mutex, that way operations on the worker pool don't block
// operations on other parts of the struct. If we're going to do it that way,
// might make sense to split the worker pool off into it's own struct entirely
// the same way that we split of the memoryManager entirely.
type Renter struct {
	// File management.
	//
	// tracking contains a list of files that the user intends to maintain. By
	// default, files loaded through sharing are not maintained by the user.
	files map[string]*file

	// Download management. The heap has a separate mutex because it is always
	// accessed in isolation.
	downloadHeapMu sync.Mutex         // Used to protect the downloadHeap.
	downloadHeap   *downloadChunkHeap // A heap of priority-sorted chunks to download.
	newDownloads   chan struct{}      // Used to notify download loop that new downloads are available.

	// Download history. The history list has its own mutex because it is always
	// accessed in isolation.
	//
	// TODO: Currently the download history doesn't include repair-initiated
	// downloads, and instead only contains user-initiated downloads.
	downloadHistory   []*download
	downloadHistoryMu sync.Mutex

	// Upload management.
	uploadHeap uploadHeap

	// List of workers that can be used for uploading and/or downloading.
	memoryManager *memoryManager
	workerPool    map[types.FileContractID]*worker

	// Cache the last price estimation result.
	lastEstimation modules.RenterPriceEstimation

	// Utilities.
	staticStreamCache *streamCache
	cs                modules.ConsensusSet
	deps              modules.Dependencies
	g                 modules.Gateway
	hostContractor    hostContractor
	hostDB            hostDB
	log               *persist.Logger
	persist           persistence
	persistDir        string
	mu                *siasync.RWMutex
	tg                threadgroup.ThreadGroup
	tpool             modules.TransactionPool
}

// Close closes the Renter and its dependencies
func (r *Renter) Close() error {
	r.tg.Stop()
	r.hostDB.Close()
	return r.hostContractor.Close()
}

// PriceEstimation estimates the cost in siacoins of performing various storage
// and data operations.
//
// TODO: Make this function line up with the actual settings and different profiles
// in the renter (right now it just uses the default host tree).
// Perhaps even make it so it uses the renter's actual contracts if it has any.
func (r *Renter) PriceEstimation() modules.RenterPriceEstimation {
	id := r.mu.RLock()
	lastEstimation := r.lastEstimation
	r.mu.RUnlock(id)
	if !reflect.DeepEqual(lastEstimation, modules.RenterPriceEstimation{}) {
		return lastEstimation
	}

	// Grab hosts to perform the estimation.
<<<<<<< HEAD
	//TODO this uses just the default host tree
	hosts, err := r.hostDB.RandomHosts("default", priceEstimationScope, nil)
=======
	hosts, err := r.hostDB.RandomHosts(priceEstimationScope, nil, nil)
>>>>>>> c9a2fa38
	if err != nil {
		return modules.RenterPriceEstimation{}
	}

	// Check if there are zero hosts, which means no estimation can be made.
	if len(hosts) == 0 {
		return modules.RenterPriceEstimation{}
	}

	// Add up the costs for each host.
	var totalContractCost types.Currency
	var totalDownloadCost types.Currency
	var totalStorageCost types.Currency
	var totalUploadCost types.Currency
	for _, host := range hosts {
		totalContractCost = totalContractCost.Add(host.ContractPrice)
		totalDownloadCost = totalDownloadCost.Add(host.DownloadBandwidthPrice)
		totalStorageCost = totalStorageCost.Add(host.StoragePrice)
		totalUploadCost = totalUploadCost.Add(host.UploadBandwidthPrice)
	}

	// Convert values to being human-scale.
	totalDownloadCost = totalDownloadCost.Mul(modules.BytesPerTerabyte)
	totalStorageCost = totalStorageCost.Mul(modules.BlockBytesPerMonthTerabyte)
	totalUploadCost = totalUploadCost.Mul(modules.BytesPerTerabyte)

	// Factor in redundancy.
	totalStorageCost = totalStorageCost.Mul64(3) // TODO: follow file settings?
	totalUploadCost = totalUploadCost.Mul64(3)   // TODO: follow file settings?

	// Perform averages.
	totalContractCost = totalContractCost.Div64(uint64(len(hosts)))
	totalDownloadCost = totalDownloadCost.Div64(uint64(len(hosts)))
	totalStorageCost = totalStorageCost.Div64(uint64(len(hosts)))
	totalUploadCost = totalUploadCost.Div64(uint64(len(hosts)))

	// Take the average of the host set to estimate the overall cost of the
	// contract forming.
	totalContractCost = totalContractCost.Mul64(uint64(priceEstimationScope))

	// Add the cost of paying the transaction fees for the first contract.
	_, feePerByte := r.tpool.FeeEstimation()
	totalContractCost = totalContractCost.Add(feePerByte.Mul64(1000).Mul64(uint64(priceEstimationScope)))

	est := modules.RenterPriceEstimation{
		FormContracts:        totalContractCost,
		DownloadTerabyte:     totalDownloadCost,
		StorageTerabyteMonth: totalStorageCost,
		UploadTerabyte:       totalUploadCost,
	}

	id = r.mu.Lock()
	r.lastEstimation = est
	r.mu.Unlock(id)

	return est
}

// setBandwidthLimits will change the bandwidth limits of the renter based on
// the persist values for the bandwidth.
func (r *Renter) setBandwidthLimits(downloadSpeed int64, uploadSpeed int64) error {
	// Input validation.
	if downloadSpeed < 0 || uploadSpeed < 0 {
		return errors.New("download/upload rate limit can't be below 0")
	}

	// Check for sentinel "no limits" value.
	if downloadSpeed == 0 && uploadSpeed == 0 {
		r.hostContractor.SetRateLimits(0, 0, 0)
	} else {
		// Set the rate limits according to the provided values.
		r.hostContractor.SetRateLimits(downloadSpeed, uploadSpeed, 4*4096)
	}
	return nil
}

// SetSettings will update the settings for the renter.
//
// NOTE: This function can't be atomic. Typically we try to have user requests
// be atomic, so that either everything changes or nothing changes, but since
// these changes happen progressively, it's possible for some of the settings
// (like the allowance) to succeed, but then if the bandwidth limits for example
// are bad, then the allowance will update but the bandwidth will not update.
func (r *Renter) SetSettings(s modules.RenterSettings) error {
	// Early input validation.
	if s.MaxDownloadSpeed < 0 || s.MaxUploadSpeed < 0 {
		return errors.New("bandwidth limits cannot be negative")
	}
	if s.StreamCacheSize <= 0 {
		return errors.New("stream cache size needs to be 1 or larger")
	}

	// Set allowance.
	err := r.hostContractor.SetAllowance(s.Allowance)
	if err != nil {
		return err
	}

	// Set the bandwidth limits.
	err = r.setBandwidthLimits(s.MaxDownloadSpeed, s.MaxUploadSpeed)
	if err != nil {
		return err
	}
	r.persist.MaxDownloadSpeed = s.MaxDownloadSpeed
	r.persist.MaxUploadSpeed = s.MaxUploadSpeed

	// Set StreamingCacheSize
	err = r.staticStreamCache.SetStreamingCacheSize(s.StreamCacheSize)
	if err != nil {
		return err
<<<<<<< HEAD
=======
	}
	r.persist.StreamCacheSize = s.StreamCacheSize

	// Save the changes.
	err = r.saveSync()
	if err != nil {
		return err
>>>>>>> c9a2fa38
	}
	r.persist.StreamCacheSize = s.StreamCacheSize

<<<<<<< HEAD
	// Save the changes.
	err = r.saveSync()
	if err != nil {
		return err
	}

=======
>>>>>>> c9a2fa38
	// Update the worker pool so that the changes are immediately apparent to
	// users.
	r.managedUpdateWorkerPool()
	return nil
}

// SetFileTrackingPath sets the on-disk location of an uploaded file to a new
// value. Useful if files need to be moved on disk. SetFileTrackingPath will
// check that a file exists at the new location and it ensures that it has the
// right size, but it can't check that the content is the same. Therefore the
// caller is responsible for not accidentally corrupting the uploaded file by
// providing a different file with the same size.
func (r *Renter) SetFileTrackingPath(siaPath, newPath string) error {
	id := r.mu.Lock()
	defer r.mu.Unlock(id)

	// Check if file exists and is being tracked.
	file, exists := r.files[siaPath]
	if !exists {
		return fmt.Errorf("unknown file %s", siaPath)
	}
	tf, exists := r.persist.Tracking[siaPath]
	if !exists {
		return fmt.Errorf("file with path %s is not tracked", siaPath)
	}

	// Sanity check that a file with the correct size exists at the new
	// location.
	file.mu.Lock()
	defer file.mu.Unlock()
	fi, err := os.Stat(newPath)
	if err != nil {
		return errors.AddContext(err, "failed to get fileinfo of the file")
	}
	if uint64(fi.Size()) != file.size {
		return fmt.Errorf("file sizes don't match - want %v but got %v", file.size, fi.Size())
	}

	// Set new path
	tf.RepairPath = newPath
	r.persist.Tracking[siaPath] = tf

	// Save the change.
	return r.saveSync()
}

// ActiveHosts returns an array of hostDB's active hosts
func (r *Renter) ActiveHosts(tree string) []modules.HostDBEntry { return r.hostDB.ActiveHosts(tree) }

// AddHostDBProfile adds a new hostdb profile.
func (r *Renter) AddHostDBProfiles(name string, storagetier string) (err error) {
	return r.hostDB.AddHostDBProfiles(name, storagetier)
}

// AllHosts returns an array of all hosts
func (r *Renter) AllHosts(tree string) []modules.HostDBEntry { return r.hostDB.AllHosts(tree) }

// Host returns the host associated with the given public key
func (r *Renter) Host(spk types.SiaPublicKey) (modules.HostDBEntry, bool) { return r.hostDB.Host(spk) }

<<<<<<< HEAD
// HostDBProfiles returns the map of set hostdb profiles.
func (r *Renter) HostDBProfiles() map[string]*hostdbprofile.HostDBProfile { return r.hostDB.HostDBProfiles() }

// ConfigHostDBProfiles updates the provided setting of the hostdb profile with the
// provided name to the provided value. All parameters are checked for validity.
func (r *Renter) ConfigHostDBProfiles(name, setting, value string) (err error) {
	return r.hostDB.ConfigHostDBProfile(name, setting, value)
}

// DeleteHostDBProfile deletes the hostdb profile with the provided name.
func (r *Renter) DeleteHostDBProfile(name string) error {
	return r.hostDB.DeleteHostDBProfile(name)
}

=======
>>>>>>> c9a2fa38
// InitialScanComplete returns a boolean indicating if the initial scan of the
// hostdb is completed.
func (r *Renter) InitialScanComplete() (bool, error) { return r.hostDB.InitialScanComplete() }

// ScoreBreakdown returns the score breakdown
func (r *Renter) ScoreBreakdown(e modules.HostDBEntry, hostdbprofile string) modules.HostScoreBreakdown {
	return r.hostDB.ScoreBreakdown(e, hostdbprofile)
}

// EstimateHostScore returns the estimated host score
func (r *Renter) EstimateHostScore(e modules.HostDBEntry, hostdbprofile string) modules.HostScoreBreakdown {
	return r.hostDB.EstimateHostScore(e, hostdbprofile)
}

<<<<<<< HEAD
=======
// CancelContract cancels a renter's contract by ID by setting goodForRenew and goodForUpload to false
func (r *Renter) CancelContract(id types.FileContractID) error {
	return r.hostContractor.CancelContract(id)
}

>>>>>>> c9a2fa38
// Contracts returns an array of host contractor's staticContracts
func (r *Renter) Contracts() []modules.RenterContract { return r.hostContractor.Contracts() }

// OldContracts returns an array of host contractor's oldContracts
func (r *Renter) OldContracts() []modules.RenterContract {
	return r.hostContractor.OldContracts()
}

// CurrentPeriod returns the host contractor's current period
func (r *Renter) CurrentPeriod() types.BlockHeight { return r.hostContractor.CurrentPeriod() }

// ContractUtility returns the utility field for a given contract, along
// with a bool indicating if it exists.
func (r *Renter) ContractUtility(pk types.SiaPublicKey) (modules.ContractUtility, bool) {
	return r.hostContractor.ContractUtility(pk)
}

// PeriodSpending returns the host contractor's period spending
func (r *Renter) PeriodSpending() modules.ContractorSpending { return r.hostContractor.PeriodSpending() }

// Settings returns the host contractor's allowance
func (r *Renter) Settings() modules.RenterSettings {
	download, upload, _ := r.hostContractor.RateLimits()
	return modules.RenterSettings{
		Allowance:        r.hostContractor.Allowance(),
		MaxDownloadSpeed: download,
		MaxUploadSpeed:   upload,
		StreamCacheSize:  r.staticStreamCache.cacheSize,
	}
}

// ProcessConsensusChange returns the process consensus change
func (r *Renter) ProcessConsensusChange(cc modules.ConsensusChange) {
	id := r.mu.Lock()
	r.lastEstimation = modules.RenterPriceEstimation{}
	r.mu.Unlock(id)
}

// validateSiapath checks that a Siapath is a legal filename.
// ../ is disallowed to prevent directory traversal, and paths must not begin
// with / or be empty.
func validateSiapath(siapath string) error {
	if siapath == "" {
		return ErrEmptyFilename
	}
	if siapath == ".." {
		return errors.New("siapath cannot be '..'")
	}
	if siapath == "." {
		return errors.New("siapath cannot be '.'")
	}
	// check prefix
	if strings.HasPrefix(siapath, "/") {
		return errors.New("siapath cannot begin with /")
	}
	if strings.HasPrefix(siapath, "../") {
		return errors.New("siapath cannot begin with ../")
	}
	if strings.HasPrefix(siapath, "./") {
		return errors.New("siapath connot begin with ./")
	}
	var prevElem string
	for _, pathElem := range strings.Split(siapath, "/") {
		if pathElem == "." || pathElem == ".." {
			return errors.New("siapath cannot contain . or .. elements")
		}
		if prevElem != "" && pathElem == "" {
			return ErrEmptyFilename
		}
		prevElem = pathElem
	}
	return nil
}

// Enforce that Renter satisfies the modules.Renter interface.
var _ modules.Renter = (*Renter)(nil)

// NewCustomRenter initializes a renter and returns it.
func NewCustomRenter(g modules.Gateway, cs modules.ConsensusSet, tpool modules.TransactionPool, hdb hostDB, hc hostContractor, persistDir string, deps modules.Dependencies) (*Renter, error) {
	if g == nil {
		return nil, errNilGateway
	}
	if cs == nil {
		return nil, errNilCS
	}
	if tpool == nil {
		return nil, errNilTpool
	}
	if hc == nil {
		return nil, errNilContractor
	}
	if hdb == nil && build.Release != "testing" {
		return nil, errNilHdb
	}

	r := &Renter{
		files: make(map[string]*file),

		// Making newDownloads a buffered channel means that most of the time, a
		// new download will trigger an unnecessary extra iteration of the
		// download heap loop, searching for a chunk that's not there. This is
		// preferable to the alternative, where in rare cases the download heap
		// will miss work altogether.
		newDownloads: make(chan struct{}, 1),
		downloadHeap: new(downloadChunkHeap),

		uploadHeap: uploadHeap{
			activeChunks: make(map[uploadChunkID]struct{}),
			newUploads:   make(chan struct{}, 1),
		},

		workerPool: make(map[types.FileContractID]*worker),

		cs:             cs,
		deps:           deps,
		g:              g,
		hostDB:         hdb,
		hostContractor: hc,
		persistDir:     persistDir,
		mu:             siasync.New(modules.SafeMutexDelay, 1),
		tpool:          tpool,
	}
	r.memoryManager = newMemoryManager(defaultMemory, r.tg.StopChan())

	// Load all saved data.
	if err := r.initPersist(); err != nil {
		return nil, err
	}

	// Set the bandwidth limits, since the contractor doesn't persist them.
	//
	// TODO: Reconsider the way that the bandwidth limits are allocated to the
	// renter module, because really it seems they only impact the contractor.
	// The renter itself doesn't actually do any uploading or downloading.
	err := r.setBandwidthLimits(r.persist.MaxDownloadSpeed, r.persist.MaxUploadSpeed)
	if err != nil {
		return nil, err
	}

	// Initialize the streaming cache.
	r.staticStreamCache = newStreamCache(r.persist.StreamCacheSize)

	// Subscribe to the consensus set.
	err = cs.ConsensusSetSubscribe(r, modules.ConsensusChangeRecent, r.tg.StopChan())
	if err != nil {
		return nil, err
	}

	// Spin up the workers for the work pool.
	r.managedUpdateWorkerPool()
	go r.threadedDownloadLoop()
	go r.threadedUploadLoop()

	// Kill workers on shutdown.
	r.tg.OnStop(func() error {
		id := r.mu.RLock()
		for _, worker := range r.workerPool {
			close(worker.killChan)
		}
		r.mu.RUnlock(id)
		return nil
	})

	return r, nil
}

// New returns an initialized renter.
func New(g modules.Gateway, cs modules.ConsensusSet, wallet modules.Wallet, tpool modules.TransactionPool, persistDir string) (*Renter, error) {
	hdb, err := hostdb.New(g, cs, persistDir)
	if err != nil {
		return nil, err
	}
	hc, err := contractor.New(cs, wallet, tpool, hdb, persistDir)
	if err != nil {
		return nil, err
	}

	return NewCustomRenter(g, cs, tpool, hdb, hc, persistDir, modules.ProdDependencies)
}<|MERGE_RESOLUTION|>--- conflicted
+++ resolved
@@ -27,24 +27,14 @@
 	"strings"
 	"sync"
 
-<<<<<<< HEAD
-	"github.com/pachisi456/sia-hostdb-profiles/build"
-	"github.com/pachisi456/sia-hostdb-profiles/modules"
-	"github.com/pachisi456/sia-hostdb-profiles/modules/renter/contractor"
-	"github.com/pachisi456/sia-hostdb-profiles/modules/renter/hostdb"
-	"github.com/pachisi456/sia-hostdb-profiles/modules/renter/hostdb/hostdbprofile"
-	"github.com/pachisi456/sia-hostdb-profiles/persist"
-	siasync "github.com/pachisi456/sia-hostdb-profiles/sync"
-	"github.com/pachisi456/sia-hostdb-profiles/types"
-=======
 	"gitlab.com/NebulousLabs/Sia/build"
 	"gitlab.com/NebulousLabs/Sia/modules"
 	"gitlab.com/NebulousLabs/Sia/modules/renter/contractor"
 	"gitlab.com/NebulousLabs/Sia/modules/renter/hostdb"
+	"gitlab.com/NebulousLabs/Sia/modules/renter/hostdb/hostdbprofile"
 	"gitlab.com/NebulousLabs/Sia/persist"
 	siasync "gitlab.com/NebulousLabs/Sia/sync"
 	"gitlab.com/NebulousLabs/Sia/types"
->>>>>>> c9a2fa38
 
 	"gitlab.com/NebulousLabs/errors"
 	"gitlab.com/NebulousLabs/threadgroup"
@@ -100,12 +90,9 @@
 	// Host returns the HostDBEntry for a given host.
 	Host(types.SiaPublicKey) (modules.HostDBEntry, bool)
 
-<<<<<<< HEAD
 	// HostDBProfiles returns the map of set hostdb profiles.
 	HostDBProfiles() map[string]*hostdbprofile.HostDBProfile
 
-=======
->>>>>>> c9a2fa38
 	// initialScanComplete returns a boolean indicating if the initial scan of the
 	// hostdb is completed.
 	InitialScanComplete() (bool, error)
@@ -113,11 +100,7 @@
 	// RandomHosts returns a set of random hosts, weighted by their estimated
 	// usefulness / attractiveness to the renter. RandomHosts will not return
 	// any offline or inactive hosts.
-<<<<<<< HEAD
-	RandomHosts(string, int, []types.SiaPublicKey) ([]modules.HostDBEntry, error)
-=======
-	RandomHosts(int, []types.SiaPublicKey, []types.SiaPublicKey) ([]modules.HostDBEntry, error)
->>>>>>> c9a2fa38
+	RandomHosts(string, int, []types.SiaPublicKey, []types.SiaPublicKey) ([]modules.HostDBEntry, error)
 
 	// ScoreBreakdown returns a detailed explanation of the various properties
 	// of the host.
@@ -143,12 +126,9 @@
 	// Close closes the hostContractor.
 	Close() error
 
-<<<<<<< HEAD
-=======
 	// CancelContract cancels the Renter's contract
 	CancelContract(id types.FileContractID) error
 
->>>>>>> c9a2fa38
 	// Contracts returns the staticContracts of the renter's hostContractor.
 	Contracts() []modules.RenterContract
 
@@ -279,12 +259,8 @@
 	}
 
 	// Grab hosts to perform the estimation.
-<<<<<<< HEAD
-	//TODO this uses just the default host tree
-	hosts, err := r.hostDB.RandomHosts("default", priceEstimationScope, nil)
-=======
-	hosts, err := r.hostDB.RandomHosts(priceEstimationScope, nil, nil)
->>>>>>> c9a2fa38
+	//TODO pachisi456: this uses just the default host tree
+	hosts, err := r.hostDB.RandomHosts("default", priceEstimationScope, nil, nil)
 	if err != nil {
 		return modules.RenterPriceEstimation{}
 	}
@@ -395,8 +371,6 @@
 	err = r.staticStreamCache.SetStreamingCacheSize(s.StreamCacheSize)
 	if err != nil {
 		return err
-<<<<<<< HEAD
-=======
 	}
 	r.persist.StreamCacheSize = s.StreamCacheSize
 
@@ -404,19 +378,8 @@
 	err = r.saveSync()
 	if err != nil {
 		return err
->>>>>>> c9a2fa38
-	}
-	r.persist.StreamCacheSize = s.StreamCacheSize
-
-<<<<<<< HEAD
-	// Save the changes.
-	err = r.saveSync()
-	if err != nil {
-		return err
-	}
-
-=======
->>>>>>> c9a2fa38
+	}
+
 	// Update the worker pool so that the changes are immediately apparent to
 	// users.
 	r.managedUpdateWorkerPool()
@@ -477,7 +440,6 @@
 // Host returns the host associated with the given public key
 func (r *Renter) Host(spk types.SiaPublicKey) (modules.HostDBEntry, bool) { return r.hostDB.Host(spk) }
 
-<<<<<<< HEAD
 // HostDBProfiles returns the map of set hostdb profiles.
 func (r *Renter) HostDBProfiles() map[string]*hostdbprofile.HostDBProfile { return r.hostDB.HostDBProfiles() }
 
@@ -492,8 +454,6 @@
 	return r.hostDB.DeleteHostDBProfile(name)
 }
 
-=======
->>>>>>> c9a2fa38
 // InitialScanComplete returns a boolean indicating if the initial scan of the
 // hostdb is completed.
 func (r *Renter) InitialScanComplete() (bool, error) { return r.hostDB.InitialScanComplete() }
@@ -508,14 +468,11 @@
 	return r.hostDB.EstimateHostScore(e, hostdbprofile)
 }
 
-<<<<<<< HEAD
-=======
 // CancelContract cancels a renter's contract by ID by setting goodForRenew and goodForUpload to false
 func (r *Renter) CancelContract(id types.FileContractID) error {
 	return r.hostContractor.CancelContract(id)
 }
 
->>>>>>> c9a2fa38
 // Contracts returns an array of host contractor's staticContracts
 func (r *Renter) Contracts() []modules.RenterContract { return r.hostContractor.Contracts() }
 
