// Package renter is responsible for uploading and downloading files on the sia
// network.
package renter

// NOTE: Some of the concurrency patterns in the renter are fairly complex. A
// lot of this has been cleaned up, though some shadows of previous demons still
// remain. Be careful when working with anything that involves concurrency.

// TODO: Allow the 'baseMemory' to be set by the user.

// TODO: The repair loop currently receives new upload jobs through a channel.
// The download loop has a better model, a heap that can be pushed to and popped
// from concurrently without needing complex channel communication. Migrating
// the renter to this model should clean up some of the places where uploading
// bottlenecks, and reduce the amount of channel-ninjitsu required to make the
// uploading function.

// TODO: Allow user to configure the packet size when ratelimiting the renter.
// Currently the default is set to 16kb. That's going to require updating the
// API and extending the settings object, and then tweaking the
// setBandwidthLimits function.

import (
	"fmt"
	"os"
	"reflect"
	"strings"
	"sync"

	"gitlab.com/NebulousLabs/Sia/build"
	"gitlab.com/NebulousLabs/Sia/modules"
	"gitlab.com/NebulousLabs/Sia/modules/renter/contractor"
	"gitlab.com/NebulousLabs/Sia/modules/renter/hostdb"
	"gitlab.com/NebulousLabs/Sia/modules/renter/hostdb/hostdbprofile"
	"gitlab.com/NebulousLabs/Sia/persist"
	siasync "gitlab.com/NebulousLabs/Sia/sync"
	"gitlab.com/NebulousLabs/Sia/types"

	"gitlab.com/NebulousLabs/errors"
	"gitlab.com/NebulousLabs/threadgroup"
)

var (
	errNilContractor = errors.New("cannot create renter with nil contractor")
	errNilCS         = errors.New("cannot create renter with nil consensus set")
	errNilGateway    = errors.New("cannot create hostdb with nil gateway")
	errNilHdb        = errors.New("cannot create renter with nil hostdb")
	errNilTpool      = errors.New("cannot create renter with nil transaction pool")
)

// A hostDB is a database of hosts that the renter can use for figuring out who
// to upload to, and download from.
type hostDB interface {
	// ActiveHosts returns the list of hosts that are actively being selected
	// from.
	ActiveHosts(string) []modules.HostDBEntry

	// AddHostDBProfile adds a new hostdb profile.
	AddHostDBProfiles(string, string) error

	// AllHosts returns the full list of hosts known to the hostdb, sorted in
	// order of preference.
	AllHosts(string) []modules.HostDBEntry

	// AverageContractPrice returns the average contract price of a host.
	AverageContractPrice(string) types.Currency

	// Close closes the hostdb.
	Close() error

	// ConfigHostDBProfile updates the provided setting of the hostdb profile with the
	// provided name to the provided value. All parameters are checked for validity.
	ConfigHostDBProfile(name, setting, value string) (err error)

	// DeleteHostDBProfile deletes the hostdb profile with the provided name.
	DeleteHostDBProfile(name string) error

	// Host returns the HostDBEntry for a given host.
	Host(types.SiaPublicKey) (modules.HostDBEntry, bool)

	// HostDBProfiles returns the map of set hostdb profiles.
	HostDBProfiles() map[string]*hostdbprofile.HostDBProfile

	// initialScanComplete returns a boolean indicating if the initial scan of the
	// hostdb is completed.
	InitialScanComplete() (bool, error)

	// RandomHosts returns a set of random hosts, weighted by their estimated
	// usefulness / attractiveness to the renter. RandomHosts will not return
	// any offline or inactive hosts.
	RandomHosts(string, int, []types.SiaPublicKey, []types.SiaPublicKey) ([]modules.HostDBEntry, error)

	// ScoreBreakdown returns a detailed explanation of the various properties
	// of the host.
	ScoreBreakdown(modules.HostDBEntry, string) modules.HostScoreBreakdown

	// EstimateHostScore returns the estimated score breakdown of a host with the
	// provided settings.
	EstimateHostScore(modules.HostDBEntry, string) modules.HostScoreBreakdown
}

// A hostContractor negotiates, revises, renews, and provides access to file
// contracts.
type hostContractor interface {
	// SetAllowance sets the amount of money the contractor is allowed to
	// spend on contracts over a given time period, divided among the number
	// of hosts specified. Note that contractor can start forming contracts as
	// soon as SetAllowance is called; that is, it may block.
	SetAllowance(modules.Allowance) error

	// Allowance returns the current allowance
	Allowance() modules.Allowance

	// Close closes the hostContractor.
	Close() error

	// CancelContract cancels the Renter's contract
	CancelContract(id types.FileContractID) error

	// Contracts returns the staticContracts of the renter's hostContractor.
	Contracts() []modules.RenterContract

	// OldContracts returns the oldContracts of the renter's hostContractor.
	OldContracts() []modules.RenterContract

	// ContractByPublicKey returns the contract associated with the host key.
	ContractByPublicKey(types.SiaPublicKey) (modules.RenterContract, bool)

	// ContractUtility returns the utility field for a given contract, along
	// with a bool indicating if it exists.
	ContractUtility(types.SiaPublicKey) (modules.ContractUtility, bool)

	// CurrentPeriod returns the height at which the current allowance period
	// began.
	CurrentPeriod() types.BlockHeight

	// PeriodSpending returns the amount spent on contracts during the current
	// billing period.
	PeriodSpending() modules.ContractorSpending

	// Editor creates an Editor from the specified contract ID, allowing the
	// insertion, deletion, and modification of sectors.
	Editor(types.SiaPublicKey, <-chan struct{}) (contractor.Editor, error)

	// IsOffline reports whether the specified host is considered offline.
	IsOffline(types.SiaPublicKey) bool

	// Downloader creates a Downloader from the specified contract ID,
	// allowing the retrieval of sectors.
	Downloader(types.SiaPublicKey, <-chan struct{}) (contractor.Downloader, error)

	// ResolveIDToPubKey returns the public key of a host given a contract id.
	ResolveIDToPubKey(types.FileContractID) types.SiaPublicKey

	// RateLimits Gets the bandwidth limits for connections created by the
	// contractor and its submodules.
	RateLimits() (readBPS int64, writeBPS int64, packetSize uint64)

	// SetRateLimits sets the bandwidth limits for connections created by the
	// contractor and its submodules.
	SetRateLimits(int64, int64, uint64)
}

// A trackedFile contains metadata about files being tracked by the Renter.
// Tracked files are actively repaired by the Renter. By default, files
// uploaded by the user are tracked, and files that are added (via loading a
// .sia file) are not.
type trackedFile struct {
	// location of original file on disk
	RepairPath string
}

// A Renter is responsible for tracking all of the files that a user has
// uploaded to Sia, as well as the locations and health of these files.
//
// TODO: Separate the workerPool to have its own mutex. The workerPool doesn't
// interfere with any of the other fields in the renter, should be fine for it
// to have a separate mutex, that way operations on the worker pool don't block
// operations on other parts of the struct. If we're going to do it that way,
// might make sense to split the worker pool off into it's own struct entirely
// the same way that we split of the memoryManager entirely.
type Renter struct {
	// File management.
	//
	// tracking contains a list of files that the user intends to maintain. By
	// default, files loaded through sharing are not maintained by the user.
	files map[string]*file

	// Download management. The heap has a separate mutex because it is always
	// accessed in isolation.
	downloadHeapMu sync.Mutex         // Used to protect the downloadHeap.
	downloadHeap   *downloadChunkHeap // A heap of priority-sorted chunks to download.
	newDownloads   chan struct{}      // Used to notify download loop that new downloads are available.

	// Download history. The history list has its own mutex because it is always
	// accessed in isolation.
	//
	// TODO: Currently the download history doesn't include repair-initiated
	// downloads, and instead only contains user-initiated downloads.
	downloadHistory   []*download
	downloadHistoryMu sync.Mutex

	// Upload management.
	uploadHeap uploadHeap

	// List of workers that can be used for uploading and/or downloading.
	memoryManager *memoryManager
	workerPool    map[types.FileContractID]*worker

	// Cache the hosts from the last price estimation result.
	lastEstimationHosts []modules.HostDBEntry

	// Utilities.
	staticStreamCache *streamCache
	cs                modules.ConsensusSet
	deps              modules.Dependencies
	g                 modules.Gateway
	hostContractor    hostContractor
	hostDB            hostDB
	log               *persist.Logger
	persist           persistence
	persistDir        string
	mu                *siasync.RWMutex
	tg                threadgroup.ThreadGroup
	tpool             modules.TransactionPool
}

// Close closes the Renter and its dependencies
func (r *Renter) Close() error {
	r.tg.Stop()
	r.hostDB.Close()
	return r.hostContractor.Close()
}

// PriceEstimation estimates the cost in siacoins of performing various storage
<<<<<<< HEAD
// and data operations.
//
// TODO: Make this function line up with the actual settings and different profiles
// in the renter (right now it just uses the default host tree).
// Perhaps even make it so it uses the renter's actual contracts if it has any.
func (r *Renter) PriceEstimation() modules.RenterPriceEstimation {
	id := r.mu.RLock()
	lastEstimation := r.lastEstimation
	r.mu.RUnlock(id)
	if !reflect.DeepEqual(lastEstimation, modules.RenterPriceEstimation{}) {
		return lastEstimation
	}

	// Grab hosts to perform the estimation.
	//TODO pachisi456: this uses just the default host tree
	hosts, err := r.hostDB.RandomHosts("default", priceEstimationScope, nil, nil)
	if err != nil {
		return modules.RenterPriceEstimation{}
=======
// and data operations.  The estimation will be done using the provided
// allowance, if an empty allowance is provided then the renter's current
// allowance will be used if one is set.  The final allowance used will be
// returned.
func (r *Renter) PriceEstimation(allowance modules.Allowance) (modules.RenterPriceEstimation, modules.Allowance, error) {
	// Use provide allowance. If no allowance provided use the existing
	// allowance. If no allowance exists, use a sane default allowance.
	if reflect.DeepEqual(allowance, modules.Allowance{}) {
		rs := r.Settings()
		allowance = rs.Allowance
		if reflect.DeepEqual(allowance, modules.Allowance{}) {
			allowance = modules.DefaultAllowance
		}
	}

	// Get hosts for estimate
	var hosts []modules.HostDBEntry
	hostmap := make(map[string]struct{})

	// Start by grabbing hosts from contracts
	// Get host pubkeys from contracts
	contracts := r.Contracts()
	var pks []types.SiaPublicKey
	for _, c := range contracts {
		u, ok := r.ContractUtility(c.HostPublicKey)
		if !ok {
			continue
		}
		// Check for active contracts only
		if !u.GoodForRenew {
			continue
		}
		pks = append(pks, c.HostPublicKey)
	}
	// Get hosts from pubkeys
	for _, pk := range pks {
		host, ok := r.hostDB.Host(pk)
		if !ok {
			continue
		}
		// confirm host wasn't already added
		if _, ok := hostmap[host.PublicKey.String()]; ok {
			continue
		}
		hosts = append(hosts, host)
		hostmap[host.PublicKey.String()] = struct{}{}
	}
	// Add hosts from previous estimate cache if needed
	if len(hosts) < int(allowance.Hosts) {
		id := r.mu.Lock()
		cachedHosts := r.lastEstimationHosts
		r.mu.Unlock(id)
		for _, host := range cachedHosts {
			// confirm host wasn't already added
			if _, ok := hostmap[host.PublicKey.String()]; ok {
				continue
			}
			hosts = append(hosts, host)
			hostmap[host.PublicKey.String()] = struct{}{}
		}
	}
	// Add random hosts if needed
	if len(hosts) < int(allowance.Hosts) {
		// Grab hosts to perform the estimation.
		var err error
		randHosts, err := r.hostDB.RandomHosts(int(allowance.Hosts), nil, nil)
		if err != nil {
			return modules.RenterPriceEstimation{}, allowance, errors.AddContext(err, "could not generate estimate, could not get random hosts")
		}
		for _, host := range randHosts {
			// confirm host wasn't already added
			if _, ok := hostmap[host.PublicKey.String()]; ok {
				continue
			}
			hosts = append(hosts, host)
			hostmap[host.PublicKey.String()] = struct{}{}
		}
	}
	// Make sure there aren't too many hosts
	if len(hosts) > int(allowance.Hosts) {
		hosts = hosts[:int(allowance.Hosts)]
>>>>>>> f54e048a
	}

	// Check if there are zero hosts, which means no estimation can be made.
	if len(hosts) == 0 {
		return modules.RenterPriceEstimation{}, allowance, errors.New("estimate cannot be made, there are no hosts")
	}

	// Add up the costs for each host.
	var totalContractCost types.Currency
	var totalDownloadCost types.Currency
	var totalStorageCost types.Currency
	var totalUploadCost types.Currency
	for _, host := range hosts {
		totalContractCost = totalContractCost.Add(host.ContractPrice)
		totalDownloadCost = totalDownloadCost.Add(host.DownloadBandwidthPrice)
		totalStorageCost = totalStorageCost.Add(host.StoragePrice)
		totalUploadCost = totalUploadCost.Add(host.UploadBandwidthPrice)
	}

	// Convert values to being human-scale.
	totalDownloadCost = totalDownloadCost.Mul(modules.BytesPerTerabyte)
	totalStorageCost = totalStorageCost.Mul(modules.BlockBytesPerMonthTerabyte)
	totalUploadCost = totalUploadCost.Mul(modules.BytesPerTerabyte)

	// Factor in redundancy.
	totalStorageCost = totalStorageCost.Mul64(3) // TODO: follow file settings?
	totalUploadCost = totalUploadCost.Mul64(3)   // TODO: follow file settings?

	// Perform averages.
	totalContractCost = totalContractCost.Div64(uint64(len(hosts)))
	totalDownloadCost = totalDownloadCost.Div64(uint64(len(hosts)))
	totalStorageCost = totalStorageCost.Div64(uint64(len(hosts)))
	totalUploadCost = totalUploadCost.Div64(uint64(len(hosts)))

	// Take the average of the host set to estimate the overall cost of the
	// contract forming. This is to protect against the case where less hosts
	// were gathered for the estimate that the allowance requires
	totalContractCost = totalContractCost.Mul64(allowance.Hosts)

	// Add the cost of paying the transaction fees and then double the contract
	// costs to account for renewing a full set of contracts.
	_, feePerByte := r.tpool.FeeEstimation()
	txnsFees := feePerByte.Mul64(modules.EstimatedFileContractTransactionSetSize).Mul64(uint64(allowance.Hosts))
	totalContractCost = totalContractCost.Add(txnsFees)
	totalContractCost = totalContractCost.Mul64(2)

	// Determine host collateral to be added to siafund fee
	var hostCollateral types.Currency
	renterPayout := allowance.Funds.Sub(totalContractCost).Div64(uint64(len(hosts))) // renterPayout exclused contract costs
	for _, host := range hosts {
		// Divide by zero check.
		if host.StoragePrice.IsZero() {
			host.StoragePrice = types.NewCurrency64(1)
		}

		// Calculate the collateral for the host based on renter payout
		maxStorageSize := renterPayout.Div(host.StoragePrice)
		collateral := maxStorageSize.Mul(host.Collateral)
		if collateral.Cmp(host.MaxCollateral) > 0 {
			collateral = host.MaxCollateral
		}
		hostCollateral = hostCollateral.Add(collateral)
	}

	// Calculate average collateral and determine collateral for allowance
	hostCollateral = hostCollateral.Div64(uint64(len(hosts)))
	hostCollateral = hostCollateral.Mul64(allowance.Hosts)

	// Add in siafund fee. which should be around 10%. The 10% siafund fee
	// accounts for paying 3.9% siafund on transactions and host collatoral. We
	// estimate the renter to spend all of it's allowance so the siafund fee
	// will be calculated on the sum of the allowance and the hosts collateral
	totalPayout := allowance.Funds.Add(hostCollateral)
	siafundFee := types.Tax(r.cs.Height(), totalPayout)
	totalContractCost = totalContractCost.Add(siafundFee)

	// Increase estimates by a factor of safety to account for host churn and
	// any potential missed additions
	totalContractCost = totalContractCost.MulFloat(PriceEstimationSafetyFactor)
	totalDownloadCost = totalDownloadCost.MulFloat(PriceEstimationSafetyFactor)
	totalStorageCost = totalStorageCost.MulFloat(PriceEstimationSafetyFactor)
	totalUploadCost = totalUploadCost.MulFloat(PriceEstimationSafetyFactor)

	est := modules.RenterPriceEstimation{
		FormContracts:        totalContractCost,
		DownloadTerabyte:     totalDownloadCost,
		StorageTerabyteMonth: totalStorageCost,
		UploadTerabyte:       totalUploadCost,
	}

	id := r.mu.Lock()
	r.lastEstimationHosts = hosts
	r.mu.Unlock(id)

	return est, allowance, nil
}

// setBandwidthLimits will change the bandwidth limits of the renter based on
// the persist values for the bandwidth.
func (r *Renter) setBandwidthLimits(downloadSpeed int64, uploadSpeed int64) error {
	// Input validation.
	if downloadSpeed < 0 || uploadSpeed < 0 {
		return errors.New("download/upload rate limit can't be below 0")
	}

	// Check for sentinel "no limits" value.
	if downloadSpeed == 0 && uploadSpeed == 0 {
		r.hostContractor.SetRateLimits(0, 0, 0)
	} else {
		// Set the rate limits according to the provided values.
		r.hostContractor.SetRateLimits(downloadSpeed, uploadSpeed, 4*4096)
	}
	return nil
}

// SetSettings will update the settings for the renter.
//
// NOTE: This function can't be atomic. Typically we try to have user requests
// be atomic, so that either everything changes or nothing changes, but since
// these changes happen progressively, it's possible for some of the settings
// (like the allowance) to succeed, but then if the bandwidth limits for example
// are bad, then the allowance will update but the bandwidth will not update.
func (r *Renter) SetSettings(s modules.RenterSettings) error {
	// Early input validation.
	if s.MaxDownloadSpeed < 0 || s.MaxUploadSpeed < 0 {
		return errors.New("bandwidth limits cannot be negative")
	}
	if s.StreamCacheSize <= 0 {
		return errors.New("stream cache size needs to be 1 or larger")
	}

	// Set allowance.
	err := r.hostContractor.SetAllowance(s.Allowance)
	if err != nil {
		return err
	}

	// Set the bandwidth limits.
	err = r.setBandwidthLimits(s.MaxDownloadSpeed, s.MaxUploadSpeed)
	if err != nil {
		return err
	}
	r.persist.MaxDownloadSpeed = s.MaxDownloadSpeed
	r.persist.MaxUploadSpeed = s.MaxUploadSpeed

	// Set StreamingCacheSize
	err = r.staticStreamCache.SetStreamingCacheSize(s.StreamCacheSize)
	if err != nil {
		return err
	}
	r.persist.StreamCacheSize = s.StreamCacheSize

	// Save the changes.
	err = r.saveSync()
	if err != nil {
		return err
	}

	// Update the worker pool so that the changes are immediately apparent to
	// users.
	r.managedUpdateWorkerPool()
	return nil
}

// SetFileTrackingPath sets the on-disk location of an uploaded file to a new
// value. Useful if files need to be moved on disk. SetFileTrackingPath will
// check that a file exists at the new location and it ensures that it has the
// right size, but it can't check that the content is the same. Therefore the
// caller is responsible for not accidentally corrupting the uploaded file by
// providing a different file with the same size.
func (r *Renter) SetFileTrackingPath(siaPath, newPath string) error {
	id := r.mu.Lock()
	defer r.mu.Unlock(id)

	// Check if file exists and is being tracked.
	file, exists := r.files[siaPath]
	if !exists {
		return fmt.Errorf("unknown file %s", siaPath)
	}
	tf, exists := r.persist.Tracking[siaPath]
	if !exists {
		return fmt.Errorf("file with path %s is not tracked", siaPath)
	}

	// Sanity check that a file with the correct size exists at the new
	// location.
	file.mu.Lock()
	defer file.mu.Unlock()
	fi, err := os.Stat(newPath)
	if err != nil {
		return errors.AddContext(err, "failed to get fileinfo of the file")
	}
	if uint64(fi.Size()) != file.size {
		return fmt.Errorf("file sizes don't match - want %v but got %v", file.size, fi.Size())
	}

	// Set new path
	tf.RepairPath = newPath
	r.persist.Tracking[siaPath] = tf

	// Save the change.
	return r.saveSync()
}

// ActiveHosts returns an array of hostDB's active hosts
func (r *Renter) ActiveHosts(tree string) []modules.HostDBEntry { return r.hostDB.ActiveHosts(tree) }

// AddHostDBProfile adds a new hostdb profile.
func (r *Renter) AddHostDBProfiles(name string, storagetier string) (err error) {
	return r.hostDB.AddHostDBProfiles(name, storagetier)
}

// AllHosts returns an array of all hosts
func (r *Renter) AllHosts(tree string) []modules.HostDBEntry { return r.hostDB.AllHosts(tree) }

// Host returns the host associated with the given public key
func (r *Renter) Host(spk types.SiaPublicKey) (modules.HostDBEntry, bool) { return r.hostDB.Host(spk) }

// HostDBProfiles returns the map of set hostdb profiles.
func (r *Renter) HostDBProfiles() map[string]*hostdbprofile.HostDBProfile { return r.hostDB.HostDBProfiles() }

// ConfigHostDBProfiles updates the provided setting of the hostdb profile with the
// provided name to the provided value. All parameters are checked for validity.
func (r *Renter) ConfigHostDBProfiles(name, setting, value string) (err error) {
	return r.hostDB.ConfigHostDBProfile(name, setting, value)
}

// DeleteHostDBProfile deletes the hostdb profile with the provided name.
func (r *Renter) DeleteHostDBProfile(name string) error {
	return r.hostDB.DeleteHostDBProfile(name)
}

// InitialScanComplete returns a boolean indicating if the initial scan of the
// hostdb is completed.
func (r *Renter) InitialScanComplete() (bool, error) { return r.hostDB.InitialScanComplete() }

// ScoreBreakdown returns the score breakdown
func (r *Renter) ScoreBreakdown(e modules.HostDBEntry, hostdbprofile string) modules.HostScoreBreakdown {
	return r.hostDB.ScoreBreakdown(e, hostdbprofile)
}

// EstimateHostScore returns the estimated host score
func (r *Renter) EstimateHostScore(e modules.HostDBEntry, hostdbprofile string) modules.HostScoreBreakdown {
	return r.hostDB.EstimateHostScore(e, hostdbprofile)
}

// CancelContract cancels a renter's contract by ID by setting goodForRenew and goodForUpload to false
func (r *Renter) CancelContract(id types.FileContractID) error {
	return r.hostContractor.CancelContract(id)
}

// Contracts returns an array of host contractor's staticContracts
func (r *Renter) Contracts() []modules.RenterContract { return r.hostContractor.Contracts() }

// OldContracts returns an array of host contractor's oldContracts
func (r *Renter) OldContracts() []modules.RenterContract {
	return r.hostContractor.OldContracts()
}

// CurrentPeriod returns the host contractor's current period
func (r *Renter) CurrentPeriod() types.BlockHeight { return r.hostContractor.CurrentPeriod() }

// ContractUtility returns the utility field for a given contract, along
// with a bool indicating if it exists.
func (r *Renter) ContractUtility(pk types.SiaPublicKey) (modules.ContractUtility, bool) {
	return r.hostContractor.ContractUtility(pk)
}

// PeriodSpending returns the host contractor's period spending
func (r *Renter) PeriodSpending() modules.ContractorSpending { return r.hostContractor.PeriodSpending() }

// Settings returns the host contractor's allowance
func (r *Renter) Settings() modules.RenterSettings {
	download, upload, _ := r.hostContractor.RateLimits()
	return modules.RenterSettings{
		Allowance:        r.hostContractor.Allowance(),
		MaxDownloadSpeed: download,
		MaxUploadSpeed:   upload,
		StreamCacheSize:  r.staticStreamCache.cacheSize,
	}
}

// ProcessConsensusChange returns the process consensus change
func (r *Renter) ProcessConsensusChange(cc modules.ConsensusChange) {
	id := r.mu.Lock()
	r.lastEstimationHosts = []modules.HostDBEntry{}
	r.mu.Unlock(id)
}

// validateSiapath checks that a Siapath is a legal filename.
// ../ is disallowed to prevent directory traversal, and paths must not begin
// with / or be empty.
func validateSiapath(siapath string) error {
	if siapath == "" {
		return ErrEmptyFilename
	}
	if siapath == ".." {
		return errors.New("siapath cannot be '..'")
	}
	if siapath == "." {
		return errors.New("siapath cannot be '.'")
	}
	// check prefix
	if strings.HasPrefix(siapath, "/") {
		return errors.New("siapath cannot begin with /")
	}
	if strings.HasPrefix(siapath, "../") {
		return errors.New("siapath cannot begin with ../")
	}
	if strings.HasPrefix(siapath, "./") {
		return errors.New("siapath connot begin with ./")
	}
	var prevElem string
	for _, pathElem := range strings.Split(siapath, "/") {
		if pathElem == "." || pathElem == ".." {
			return errors.New("siapath cannot contain . or .. elements")
		}
		if prevElem != "" && pathElem == "" {
			return ErrEmptyFilename
		}
		prevElem = pathElem
	}
	return nil
}

// Enforce that Renter satisfies the modules.Renter interface.
var _ modules.Renter = (*Renter)(nil)

// NewCustomRenter initializes a renter and returns it.
func NewCustomRenter(g modules.Gateway, cs modules.ConsensusSet, tpool modules.TransactionPool, hdb hostDB, hc hostContractor, persistDir string, deps modules.Dependencies) (*Renter, error) {
	if g == nil {
		return nil, errNilGateway
	}
	if cs == nil {
		return nil, errNilCS
	}
	if tpool == nil {
		return nil, errNilTpool
	}
	if hc == nil {
		return nil, errNilContractor
	}
	if hdb == nil && build.Release != "testing" {
		return nil, errNilHdb
	}

	r := &Renter{
		files: make(map[string]*file),

		// Making newDownloads a buffered channel means that most of the time, a
		// new download will trigger an unnecessary extra iteration of the
		// download heap loop, searching for a chunk that's not there. This is
		// preferable to the alternative, where in rare cases the download heap
		// will miss work altogether.
		newDownloads: make(chan struct{}, 1),
		downloadHeap: new(downloadChunkHeap),

		uploadHeap: uploadHeap{
			activeChunks: make(map[uploadChunkID]struct{}),
			newUploads:   make(chan struct{}, 1),
		},

		workerPool: make(map[types.FileContractID]*worker),

		cs:             cs,
		deps:           deps,
		g:              g,
		hostDB:         hdb,
		hostContractor: hc,
		persistDir:     persistDir,
		mu:             siasync.New(modules.SafeMutexDelay, 1),
		tpool:          tpool,
	}
	r.memoryManager = newMemoryManager(defaultMemory, r.tg.StopChan())

	// Load all saved data.
	if err := r.initPersist(); err != nil {
		return nil, err
	}

	// Set the bandwidth limits, since the contractor doesn't persist them.
	//
	// TODO: Reconsider the way that the bandwidth limits are allocated to the
	// renter module, because really it seems they only impact the contractor.
	// The renter itself doesn't actually do any uploading or downloading.
	err := r.setBandwidthLimits(r.persist.MaxDownloadSpeed, r.persist.MaxUploadSpeed)
	if err != nil {
		return nil, err
	}

	// Initialize the streaming cache.
	r.staticStreamCache = newStreamCache(r.persist.StreamCacheSize)

	// Subscribe to the consensus set.
	err = cs.ConsensusSetSubscribe(r, modules.ConsensusChangeRecent, r.tg.StopChan())
	if err != nil {
		return nil, err
	}

	// Spin up the workers for the work pool.
	r.managedUpdateWorkerPool()
	go r.threadedDownloadLoop()
	go r.threadedUploadLoop()

	// Kill workers on shutdown.
	r.tg.OnStop(func() error {
		id := r.mu.RLock()
		for _, worker := range r.workerPool {
			close(worker.killChan)
		}
		r.mu.RUnlock(id)
		return nil
	})

	return r, nil
}

// New returns an initialized renter.
func New(g modules.Gateway, cs modules.ConsensusSet, wallet modules.Wallet, tpool modules.TransactionPool, persistDir string) (*Renter, error) {
	hdb, err := hostdb.New(g, cs, persistDir)
	if err != nil {
		return nil, err
	}
	hc, err := contractor.New(cs, wallet, tpool, hdb, persistDir)
	if err != nil {
		return nil, err
	}

	return NewCustomRenter(g, cs, tpool, hdb, hc, persistDir, modules.ProdDependencies)
}<|MERGE_RESOLUTION|>--- conflicted
+++ resolved
@@ -233,26 +233,6 @@
 }
 
 // PriceEstimation estimates the cost in siacoins of performing various storage
-<<<<<<< HEAD
-// and data operations.
-//
-// TODO: Make this function line up with the actual settings and different profiles
-// in the renter (right now it just uses the default host tree).
-// Perhaps even make it so it uses the renter's actual contracts if it has any.
-func (r *Renter) PriceEstimation() modules.RenterPriceEstimation {
-	id := r.mu.RLock()
-	lastEstimation := r.lastEstimation
-	r.mu.RUnlock(id)
-	if !reflect.DeepEqual(lastEstimation, modules.RenterPriceEstimation{}) {
-		return lastEstimation
-	}
-
-	// Grab hosts to perform the estimation.
-	//TODO pachisi456: this uses just the default host tree
-	hosts, err := r.hostDB.RandomHosts("default", priceEstimationScope, nil, nil)
-	if err != nil {
-		return modules.RenterPriceEstimation{}
-=======
 // and data operations.  The estimation will be done using the provided
 // allowance, if an empty allowance is provided then the renter's current
 // allowance will be used if one is set.  The final allowance used will be
@@ -318,7 +298,8 @@
 	if len(hosts) < int(allowance.Hosts) {
 		// Grab hosts to perform the estimation.
 		var err error
-		randHosts, err := r.hostDB.RandomHosts(int(allowance.Hosts), nil, nil)
+		// TODO pachisi456: this uses just the default host tree
+		randHosts, err := r.hostDB.RandomHosts("default", int(allowance.Hosts), nil, nil)
 		if err != nil {
 			return modules.RenterPriceEstimation{}, allowance, errors.AddContext(err, "could not generate estimate, could not get random hosts")
 		}
@@ -334,7 +315,6 @@
 	// Make sure there aren't too many hosts
 	if len(hosts) > int(allowance.Hosts) {
 		hosts = hosts[:int(allowance.Hosts)]
->>>>>>> f54e048a
 	}
 
 	// Check if there are zero hosts, which means no estimation can be made.
