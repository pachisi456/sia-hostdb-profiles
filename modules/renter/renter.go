// Package renter is responsible for uploading and downloading files on the sia
// network.
package renter

// NOTE: Some of the concurrency patterns in the renter are fairly complex. A
// lot of this has been cleaned up, though some shadows of previous demons still
// remain. Be careful when working with anything that involves concurrency.

// TODO: Allow the 'baseMemory' to be set by the user.

// TODO: The repair loop currently receives new upload jobs through a channel.
// The download loop has a better model, a heap that can be pushed to and popped
// from concurrently without needing complex channel communication. Migrating
// the renter to this model should clean up some of the places where uploading
// bottlenecks, and reduce the amount of channel-ninjitsu required to make the
// uploading function.

import (
	"errors"
	"reflect"
	"strings"
	"sync"

	"github.com/pachisi456/sia-hostdb-profiles/build"
	"github.com/pachisi456/sia-hostdb-profiles/modules"
	"github.com/pachisi456/sia-hostdb-profiles/modules/renter/contractor"
	"github.com/pachisi456/sia-hostdb-profiles/modules/renter/hostdb"
	"github.com/pachisi456/sia-hostdb-profiles/modules/renter/hostdb/hostdbprofile"
	"github.com/pachisi456/sia-hostdb-profiles/persist"
	siasync "github.com/pachisi456/sia-hostdb-profiles/sync"
	"github.com/pachisi456/sia-hostdb-profiles/types"

	"github.com/NebulousLabs/threadgroup"
)

var (
	errNilContractor = errors.New("cannot create renter with nil contractor")
	errNilCS         = errors.New("cannot create renter with nil consensus set")
	errNilGateway    = errors.New("cannot create hostdb with nil gateway")
	errNilHdb        = errors.New("cannot create renter with nil hostdb")
	errNilTpool      = errors.New("cannot create renter with nil transaction pool")
)

var (
	// priceEstimationScope is the number of hosts that get queried by the
	// renter when providing price estimates. Especially for the 'Standard'
	// variable, there should be congruence with the number of contracts being
	// used in the renter allowance.
	priceEstimationScope = build.Select(build.Var{
		Standard: int(50),
		Dev:      int(12),
		Testing:  int(4),
	}).(int)
)

// A hostDB is a database of hosts that the renter can use for figuring out who
// to upload to, and download from.
type hostDB interface {
	// ActiveHosts returns the list of hosts that are actively being selected
	// from.
	ActiveHosts(string) []modules.HostDBEntry

	// AddHostDBProfile adds a new hostdb profile.
	AddHostDBProfiles(string, string) error

	// AllHosts returns the full list of hosts known to the hostdb, sorted in
	// order of preference.
	AllHosts(string) []modules.HostDBEntry

	// AverageContractPrice returns the average contract price of a host.
	AverageContractPrice(string) types.Currency

	// Close closes the hostdb.
	Close() error

	// ConfigHostDBProfile updates the provided setting of the hostdb profile with the
	// provided name to the provided value. All parameters are checked for validity.
	ConfigHostDBProfile(name, setting, value string) (err error)

	// Host returns the HostDBEntry for a given host.
	Host(types.SiaPublicKey) (modules.HostDBEntry, bool)

	// HostDBProfiles returns the map of set hostdb profiles.
	HostDBProfiles() map[string]*hostdbprofile.HostDBProfile

	// RandomHosts returns a set of random hosts, weighted by their estimated
	// usefulness / attractiveness to the renter. RandomHosts will not return
	// any offline or inactive hosts.
<<<<<<< HEAD
	RandomHosts(string, int, []types.SiaPublicKey) []modules.HostDBEntry
=======
	RandomHosts(int, []types.SiaPublicKey) ([]modules.HostDBEntry, error)
>>>>>>> 7904b1bd

	// ScoreBreakdown returns a detailed explanation of the various properties
	// of the host.
	ScoreBreakdown(modules.HostDBEntry, string) modules.HostScoreBreakdown

	// EstimateHostScore returns the estimated score breakdown of a host with the
	// provided settings.
	EstimateHostScore(modules.HostDBEntry, string) modules.HostScoreBreakdown
}

// A hostContractor negotiates, revises, renews, and provides access to file
// contracts.
type hostContractor interface {
	// SetAllowance sets the amount of money the contractor is allowed to
	// spend on contracts over a given time period, divided among the number
	// of hosts specified. Note that contractor can start forming contracts as
	// soon as SetAllowance is called; that is, it may block.
	SetAllowance(modules.Allowance) error

	// Allowance returns the current allowance
	Allowance() modules.Allowance

	// Close closes the hostContractor.
	Close() error

	// Contracts returns the contracts formed by the contractor.
	Contracts() []modules.RenterContract

	// ContractByID returns the contract associated with the file contract id.
	ContractByID(types.FileContractID) (modules.RenterContract, bool)

	// ContractUtility returns the utility field for a given contract, along
	// with a bool indicating if it exists.
	ContractUtility(types.FileContractID) (modules.ContractUtility, bool)

	// CurrentPeriod returns the height at which the current allowance period
	// began.
	CurrentPeriod() types.BlockHeight

	// PeriodSpending returns the amount spent on contracts during the current
	// billing period.
	PeriodSpending() modules.ContractorSpending

	// Editor creates an Editor from the specified contract ID, allowing the
	// insertion, deletion, and modification of sectors.
	Editor(types.FileContractID, <-chan struct{}) (contractor.Editor, error)

	// IsOffline reports whether the specified host is considered offline.
	IsOffline(types.FileContractID) bool

	// Downloader creates a Downloader from the specified contract ID,
	// allowing the retrieval of sectors.
	Downloader(types.FileContractID, <-chan struct{}) (contractor.Downloader, error)

	// ResolveID returns the most recent renewal of the specified ID.
	ResolveID(types.FileContractID) types.FileContractID

	// SetRateLimits sets the bandwidth limits for connections created by the
	// contractor and its submodules.
	SetRateLimits(int64, int64, uint64)
}

// A trackedFile contains metadata about files being tracked by the Renter.
// Tracked files are actively repaired by the Renter. By default, files
// uploaded by the user are tracked, and files that are added (via loading a
// .sia file) are not.
type trackedFile struct {
	// location of original file on disk
	RepairPath string
}

// A Renter is responsible for tracking all of the files that a user has
// uploaded to Sia, as well as the locations and health of these files.
//
// TODO: Separate the workerPool to have its own mutex. The workerPool doesn't
// interfere with any of the other fields in the renter, should be fine for it
// to have a separate mutex, that way operations on the worker pool don't block
// operations on other parts of the struct. If we're going to do it that way,
// might make sense to split the worker pool off into it's own struct entirely
// the same way that we split of the memoryManager entirely.
type Renter struct {
	// File management.
	//
	// tracking contains a list of files that the user intends to maintain. By
	// default, files loaded through sharing are not maintained by the user.
	files    map[string]*file
	tracking map[string]trackedFile // Map from nickname to metadata.

	// Download management. The heap has a separate mutex because it is always
	// accessed in isolation.
	downloadHeapMu sync.Mutex         // Used to protect the downloadHeap.
	downloadHeap   *downloadChunkHeap // A heap of priority-sorted chunks to download.
	newDownloads   chan struct{}      // Used to notify download loop that new downloads are available.

	// Download history. The history list has its own mutex because it is always
	// accessed in isolation.
	//
	// TODO: Currently the download history doesn't include repair-initiated
	// downloads, and instead only contains user-initiated downlods.
	downloadHistory   []*download
	downloadHistoryMu sync.Mutex

	// Upload management.
	uploadHeap uploadHeap

	// List of workers that can be used for uploading and/or downloading.
	memoryManager *memoryManager
	workerPool    map[types.FileContractID]*worker

	// Cache the last price estimation result.
	lastEstimation modules.RenterPriceEstimation

	// Utilities.
	chunkCache     map[string]*cacheData
	cmu            *sync.Mutex
	cs             modules.ConsensusSet
	deps           modules.Dependencies
	g              modules.Gateway
	hostContractor hostContractor
	hostDB         hostDB
	log            *persist.Logger
	persistDir     string
	mu             *siasync.RWMutex
	tg             threadgroup.ThreadGroup
	tpool          modules.TransactionPool
}

// Close closes the Renter and its dependencies
func (r *Renter) Close() error {
	r.tg.Stop()
	r.hostDB.Close()
	return r.hostContractor.Close()
}

// PriceEstimation estimates the cost in siacoins of performing various storage
// and data operations.
//
// TODO: Make this function line up with the actual settings and different profiles
// in the renter (right now it just uses the default host tree).
// Perhaps even make it so it uses the renter's actual contracts if it has any.
func (r *Renter) PriceEstimation() modules.RenterPriceEstimation {
	id := r.mu.RLock()
	lastEstimation := r.lastEstimation
	r.mu.RUnlock(id)
	if !reflect.DeepEqual(lastEstimation, modules.RenterPriceEstimation{}) {
		return lastEstimation
	}

	// Grab hosts to perform the estimation.
<<<<<<< HEAD
	//TODO this uses just the default host tree
	hosts := r.hostDB.RandomHosts("default", priceEstimationScope, nil)
=======
	hosts, err := r.hostDB.RandomHosts(priceEstimationScope, nil)
	if err != nil {
		return modules.RenterPriceEstimation{}
	}
>>>>>>> 7904b1bd

	// Check if there are zero hosts, which means no estimation can be made.
	if len(hosts) == 0 {
		return modules.RenterPriceEstimation{}
	}

	// Add up the costs for each host.
	var totalContractCost types.Currency
	var totalDownloadCost types.Currency
	var totalStorageCost types.Currency
	var totalUploadCost types.Currency
	for _, host := range hosts {
		totalContractCost = totalContractCost.Add(host.ContractPrice)
		totalDownloadCost = totalDownloadCost.Add(host.DownloadBandwidthPrice)
		totalStorageCost = totalStorageCost.Add(host.StoragePrice)
		totalUploadCost = totalUploadCost.Add(host.UploadBandwidthPrice)
	}

	// Convert values to being human-scale.
	totalDownloadCost = totalDownloadCost.Mul(modules.BytesPerTerabyte)
	totalStorageCost = totalStorageCost.Mul(modules.BlockBytesPerMonthTerabyte)
	totalUploadCost = totalUploadCost.Mul(modules.BytesPerTerabyte)

	// Factor in redundancy.
	totalStorageCost = totalStorageCost.Mul64(3) // TODO: follow file settings?
	totalUploadCost = totalUploadCost.Mul64(3)   // TODO: follow file settings?

	// Perform averages.
	totalContractCost = totalContractCost.Div64(uint64(len(hosts)))
	totalDownloadCost = totalDownloadCost.Div64(uint64(len(hosts)))
	totalStorageCost = totalStorageCost.Div64(uint64(len(hosts)))
	totalUploadCost = totalUploadCost.Div64(uint64(len(hosts)))

	// Take the average of the host set to estimate the overall cost of the
	// contract forming.
	totalContractCost = totalContractCost.Mul64(uint64(priceEstimationScope))

	// Add the cost of paying the transaction fees for the first contract.
	_, feePerByte := r.tpool.FeeEstimation()
	totalContractCost = totalContractCost.Add(feePerByte.Mul64(1000).Mul64(uint64(priceEstimationScope)))

	est := modules.RenterPriceEstimation{
		FormContracts:        totalContractCost,
		DownloadTerabyte:     totalDownloadCost,
		StorageTerabyteMonth: totalStorageCost,
		UploadTerabyte:       totalUploadCost,
	}

	id = r.mu.Lock()
	r.lastEstimation = est
	r.mu.Unlock(id)

	return est
}

// SetSettings will update the settings for the renter.
func (r *Renter) SetSettings(s modules.RenterSettings) error {
	// Set allowance.
	err := r.hostContractor.SetAllowance(s.Allowance)
	if err != nil {
		return err
	}
	// Set ratelimit
	if s.MaxDownloadSpeed < 0 || s.MaxUploadSpeed < 0 {
		return errors.New("download/upload rate limit can't be below 0")
	}
	if s.MaxDownloadSpeed == 0 && s.MaxUploadSpeed == 0 {
		r.hostContractor.SetRateLimits(0, 0, 0)
	} else {
		// TODO: In the future we might want the user to be able to configure
		// the packetSize using the API. For now the sane default is 16kib if
		// the user wants to limit the connection.
		r.hostContractor.SetRateLimits(s.MaxDownloadSpeed, s.MaxUploadSpeed, 4*4096)
	}

	r.managedUpdateWorkerPool()
	return nil
}

// ActiveHosts returns an array of hostDB's active hosts
func (r *Renter) ActiveHosts(tree string) []modules.HostDBEntry { return r.hostDB.ActiveHosts(tree) }

// AddHostDBProfile adds a new hostdb profile.
func (r *Renter) AddHostDBProfiles(name string, storagetier string) (err error) {
	return r.hostDB.AddHostDBProfiles(name, storagetier)
}

// AllHosts returns an array of all hosts
func (r *Renter) AllHosts(tree string) []modules.HostDBEntry { return r.hostDB.AllHosts(tree) }

// Host returns the host associated with the given public key
func (r *Renter) Host(spk types.SiaPublicKey) (modules.HostDBEntry, bool) { return r.hostDB.Host(spk) }

// HostDBProfiles returns the map of set hostdb profiles.
func (r *Renter) HostDBProfiles() map[string]*hostdbprofile.HostDBProfile { return r.hostDB.HostDBProfiles() }

// ConfigHostDBProfiles updates the provided setting of the hostdb profile with the
// provided name to the provided value. All parameters are checked for validity.
func (r *Renter) ConfigHostDBProfiles(name, setting, value string) (err error) {
	return r.hostDB.ConfigHostDBProfile(name, setting, value)
}

// ScoreBreakdown returns the score breakdown
func (r *Renter) ScoreBreakdown(e modules.HostDBEntry, hostdbprofile string) modules.HostScoreBreakdown {
	return r.hostDB.ScoreBreakdown(e, hostdbprofile)
}

// EstimateHostScore returns the estimated host score
func (r *Renter) EstimateHostScore(e modules.HostDBEntry, hostdbprofile string) modules.HostScoreBreakdown {
	return r.hostDB.EstimateHostScore(e, hostdbprofile)
}

// Contracts returns an array of host contractor's contracts
func (r *Renter) Contracts() []modules.RenterContract { return r.hostContractor.Contracts() }

// CurrentPeriod returns the host contractor's current period
func (r *Renter) CurrentPeriod() types.BlockHeight { return r.hostContractor.CurrentPeriod() }

// ContractUtility returns the utility field for a given contract, along
// with a bool indicating if it exists.
func (r *Renter) ContractUtility(id types.FileContractID) (modules.ContractUtility, bool) {
	return r.hostContractor.ContractUtility(id)
}

// PeriodSpending returns the host contractor's period spending
func (r *Renter) PeriodSpending() modules.ContractorSpending { return r.hostContractor.PeriodSpending() }

// Settings returns the host contractor's allowance
func (r *Renter) Settings() modules.RenterSettings {
	return modules.RenterSettings{
		Allowance: r.hostContractor.Allowance(),
	}
}

// ProcessConsensusChange returns the process consensus change
func (r *Renter) ProcessConsensusChange(cc modules.ConsensusChange) {
	id := r.mu.Lock()
	r.lastEstimation = modules.RenterPriceEstimation{}
	r.mu.Unlock(id)
}

// validateSiapath checks that a Siapath is a legal filename.
// ../ is disallowed to prevent directory traversal, and paths must not begin
// with / or be empty.
func validateSiapath(siapath string) error {
	if siapath == "" {
		return ErrEmptyFilename
	}
	if siapath == ".." {
		return errors.New("siapath cannot be '..'")
	}
	if siapath == "." {
		return errors.New("siapath cannot be '.'")
	}
	// check prefix
	if strings.HasPrefix(siapath, "/") {
		return errors.New("siapath cannot begin with /")
	}
	if strings.HasPrefix(siapath, "../") {
		return errors.New("siapath cannot begin with ../")
	}
	if strings.HasPrefix(siapath, "./") {
		return errors.New("siapath connot begin with ./")
	}
	for _, pathElem := range strings.Split(siapath, "/") {
		if pathElem == "." || pathElem == ".." {
			return errors.New("siapath cannot contain . or .. elements")
		}
	}
	return nil
}

// Enforce that Renter satisfies the modules.Renter interface.
var _ modules.Renter = (*Renter)(nil)

// NewCustomRenter initializes a renter and returns it.
func NewCustomRenter(g modules.Gateway, cs modules.ConsensusSet, tpool modules.TransactionPool, hdb hostDB, hc hostContractor, persistDir string, deps modules.Dependencies) (*Renter, error) {
	if g == nil {
		return nil, errNilGateway
	}
	if cs == nil {
		return nil, errNilCS
	}
	if tpool == nil {
		return nil, errNilTpool
	}
	if hc == nil {
		return nil, errNilContractor
	}
	if hdb == nil && build.Release != "testing" {
		return nil, errNilHdb
	}

	r := &Renter{
		files:    make(map[string]*file),
		tracking: make(map[string]trackedFile),

		// Making newDownloads a buffered channel means that most of the time, a
		// new download will trigger an unnecessary extra iteration of the
		// download heap loop, searching for a chunk that's not there. This is
		// preferable to the alternative, where in rare cases the download heap
		// will miss work altogether.
		newDownloads: make(chan struct{}, 1),
		downloadHeap: new(downloadChunkHeap),

		uploadHeap: uploadHeap{
			activeChunks: make(map[uploadChunkID]struct{}),
			newUploads:   make(chan struct{}, 1),
		},

		workerPool: make(map[types.FileContractID]*worker),

		chunkCache:     make(map[string]*cacheData),
		cmu:            new(sync.Mutex),
		cs:             cs,
		deps:           deps,
		g:              g,
		hostDB:         hdb,
		hostContractor: hc,
		persistDir:     persistDir,
		mu:             siasync.New(modules.SafeMutexDelay, 1),
		tpool:          tpool,
	}
	r.memoryManager = newMemoryManager(defaultMemory, r.tg.StopChan())

	// Load all saved data.
	if err := r.initPersist(); err != nil {
		return nil, err
	}

	// Subscribe to the consensus set.
	err := cs.ConsensusSetSubscribe(r, modules.ConsensusChangeRecent, r.tg.StopChan())
	if err != nil {
		return nil, err
	}

	// Spin up the workers for the work pool.
	r.managedUpdateWorkerPool()
	go r.threadedDownloadLoop()
	go r.threadedUploadLoop()

	// Kill workers on shutdown.
	r.tg.OnStop(func() error {
		id := r.mu.RLock()
		for _, worker := range r.workerPool {
			close(worker.killChan)
		}
		r.mu.RUnlock(id)
		return nil
	})

	return r, nil
}

// New returns an initialized renter.
func New(g modules.Gateway, cs modules.ConsensusSet, wallet modules.Wallet, tpool modules.TransactionPool, persistDir string) (*Renter, error) {
	hdb, err := hostdb.New(g, cs, persistDir)
	if err != nil {
		return nil, err
	}
	hc, err := contractor.New(cs, wallet, tpool, hdb, persistDir)
	if err != nil {
		return nil, err
	}

	return NewCustomRenter(g, cs, tpool, hdb, hc, persistDir, modules.ProdDependencies)
}<|MERGE_RESOLUTION|>--- conflicted
+++ resolved
@@ -86,11 +86,7 @@
 	// RandomHosts returns a set of random hosts, weighted by their estimated
 	// usefulness / attractiveness to the renter. RandomHosts will not return
 	// any offline or inactive hosts.
-<<<<<<< HEAD
-	RandomHosts(string, int, []types.SiaPublicKey) []modules.HostDBEntry
-=======
-	RandomHosts(int, []types.SiaPublicKey) ([]modules.HostDBEntry, error)
->>>>>>> 7904b1bd
+	RandomHosts(string, int, []types.SiaPublicKey) ([]modules.HostDBEntry, error)
 
 	// ScoreBreakdown returns a detailed explanation of the various properties
 	// of the host.
@@ -240,15 +236,11 @@
 	}
 
 	// Grab hosts to perform the estimation.
-<<<<<<< HEAD
 	//TODO this uses just the default host tree
-	hosts := r.hostDB.RandomHosts("default", priceEstimationScope, nil)
-=======
-	hosts, err := r.hostDB.RandomHosts(priceEstimationScope, nil)
+	hosts, err := r.hostDB.RandomHosts("default", priceEstimationScope, nil)
 	if err != nil {
 		return modules.RenterPriceEstimation{}
 	}
->>>>>>> 7904b1bd
 
 	// Check if there are zero hosts, which means no estimation can be made.
 	if len(hosts) == 0 {
