--- conflicted
+++ resolved
@@ -6,11 +6,7 @@
 	"strconv"
 	"strings"
 
-<<<<<<< HEAD
-	"github.com/pachisi456/sia-hostdb-profiles/build"
-=======
 	"gitlab.com/NebulousLabs/Sia/build"
->>>>>>> c9a2fa38
 )
 
 // MaxEncodedNetAddressLength is the maximum length of a NetAddress encoded
