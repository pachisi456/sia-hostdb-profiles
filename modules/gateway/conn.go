package gateway

import (
	"net"
	"time"

<<<<<<< HEAD
	"github.com/pachisi456/sia-hostdb-profiles/modules"
=======
	"gitlab.com/NebulousLabs/Sia/modules"
>>>>>>> c9a2fa38
)

// peerConn is a simple type that implements the modules.PeerConn interface.
type peerConn struct {
	net.Conn
	dialbackAddr modules.NetAddress
}

// RPCAddr implements the RPCAddr method of the modules.PeerConn interface. It
// is the address that identifies a peer.
func (pc peerConn) RPCAddr() modules.NetAddress {
	return pc.dialbackAddr
}

// staticDial will staticDial the input address and return a connection. staticDial appropriately
// handles things like clean shutdown, fast shutdown, and chooses the correct
// communication protocol.
func (g *Gateway) staticDial(addr modules.NetAddress) (net.Conn, error) {
	dialer := &net.Dialer{
		Cancel:  g.threads.StopChan(),
		Timeout: dialTimeout,
	}
	conn, err := dialer.Dial("tcp", string(addr))
	if err != nil {
		return nil, err
	}
	conn.SetDeadline(time.Now().Add(connStdDeadline))
	return conn, nil
}<|MERGE_RESOLUTION|>--- conflicted
+++ resolved
@@ -4,11 +4,7 @@
 	"net"
 	"time"
 
-<<<<<<< HEAD
-	"github.com/pachisi456/sia-hostdb-profiles/modules"
-=======
 	"gitlab.com/NebulousLabs/Sia/modules"
->>>>>>> c9a2fa38
 )
 
 // peerConn is a simple type that implements the modules.PeerConn interface.
