package consensus

import (
	"sync"
	"testing"

<<<<<<< HEAD
	"github.com/pachisi456/sia-hostdb-profiles/modules"

	bolt "github.com/coreos/bbolt"
=======
	bolt "github.com/coreos/bbolt"
	"gitlab.com/NebulousLabs/Sia/modules"
>>>>>>> c9a2fa38
)

// mockSubscriber receives and holds changes to the consensus set, remembering
// the order in which changes were received.
type mockSubscriber struct {
	updates []modules.ConsensusChange
}

// newMockSubscriber returns a mockSubscriber that is ready to subscribe to a
// consensus set. Currently blank, but can be expanded to support more features
// in the future.
func newMockSubscriber() mockSubscriber {
	return mockSubscriber{}
}

// ProcessConsensusChange adds a consensus change to the mock subscriber.
func (ms *mockSubscriber) ProcessConsensusChange(cc modules.ConsensusChange) {
	ms.updates = append(ms.updates, cc)
}

// copySub creates and returns a new mock subscriber that has identical
// internals to the input mockSubscriber. The copy will not be subscribed to
// the consensus set even if the original is.
func (ms *mockSubscriber) copySub() (cms mockSubscriber) {
	cms.updates = make([]modules.ConsensusChange, len(ms.updates))
	copy(cms.updates, ms.updates)
	return cms
}

// TestInvalidConsensusChangeSubscription checks that the consensus set returns
// modules.ErrInvalidConsensusChangeID in the event of a subscriber using an
// unrecognized id.
func TestInvalidConsensusChangeSubscription(t *testing.T) {
	if testing.Short() {
		t.SkipNow()
	}
	t.Parallel()
	cst, err := createConsensusSetTester(t.Name())
	if err != nil {
		t.Fatal(err)
	}
	defer cst.Close()

	ms := newMockSubscriber()
	badCCID := modules.ConsensusChangeID{255, 255, 255}
	err = cst.cs.ConsensusSetSubscribe(&ms, badCCID, cst.cs.tg.StopChan())
	if err != modules.ErrInvalidConsensusChangeID {
		t.Error("consensus set returning the wrong error during an invalid subscription:", err)
	}

	cst.cs.mu.Lock()
	for i := range cst.cs.subscribers {
		if cst.cs.subscribers[i] == &ms {
			t.Fatal("subscriber was not removed from subscriber list after an erroneus subscription")
		}
	}
	cst.cs.mu.Unlock()
}

// TestInvalidToValidSubscription is a regression test. Previously, the
// consensus set would not unsubscribe a module if it returned an error during
// subscription. When the module resubscribed, the module would be
// double-subscribed to the consensus set.
func TestInvalidToValidSubscription(t *testing.T) {
	if testing.Short() {
		t.SkipNow()
	}
	t.Parallel()
	cst, err := createConsensusSetTester(t.Name())
	if err != nil {
		t.Fatal(err)
	}
	defer cst.Close()

	// Start by performing a bad subscribe.
	ms := newMockSubscriber()
	badCCID := modules.ConsensusChangeID{255, 255, 255}
	err = cst.cs.ConsensusSetSubscribe(&ms, badCCID, cst.cs.tg.StopChan())
	if err != modules.ErrInvalidConsensusChangeID {
		t.Error("consensus set returning the wrong error during an invalid subscription:", err)
	}

	// Perform a correct subscribe.
	err = cst.cs.ConsensusSetSubscribe(&ms, modules.ConsensusChangeBeginning, cst.cs.tg.StopChan())
	if err != nil {
		t.Fatal(err)
	}

	// Mine a block and check that the mock subscriber only got a single
	// consensus change.
	numPrevUpdates := len(ms.updates)
	_, err = cst.miner.AddBlock()
	if err != nil {
		t.Fatal(err)
	}
	if len(ms.updates) != numPrevUpdates+1 {
		t.Error("subscriber received two consensus changes for a single block")
	}
}

// TestUnsubscribe checks that the consensus set correctly unsubscribes a
// subscriber if the Unsubscribe call is made.
func TestUnsubscribe(t *testing.T) {
	if testing.Short() {
		t.SkipNow()
	}
	t.Parallel()
	cst, err := createConsensusSetTester(t.Name())
	if err != nil {
		t.Fatal(err)
	}
	defer cst.Close()

	// Subscribe the mock subscriber to the consensus set.
	ms := newMockSubscriber()
	err = cst.cs.ConsensusSetSubscribe(&ms, modules.ConsensusChangeBeginning, cst.cs.tg.StopChan())
	if err != nil {
		t.Fatal(err)
	}

	// Check that the subscriber is receiving updates.
	msLen := len(ms.updates)
	if msLen == 0 {
		t.Error("mock subscriber is not receiving updates")
	}
	_, err = cst.miner.AddBlock() // should cause another update to be sent to the subscriber
	if err != nil {
		t.Fatal(err)
	}
	if len(ms.updates) != msLen+1 {
		t.Error("mock subscriber did not receive the correct number of updates")
	}

	// Unsubscribe the subscriber and then check that it is no longer receiving
	// updates.
	cst.cs.Unsubscribe(&ms)
	_, err = cst.miner.AddBlock()
	if err != nil {
		t.Fatal(err)
	}
	if len(ms.updates) != msLen+1 {
		t.Error("mock subscriber was not correctly unsubscribed")
	}
}

// TestModuletDesync is a reproduction test for the bug that caused a module to
// desync while subscribing to the consensus set.
func TestModuleDesync(t *testing.T) {
	if testing.Short() {
		t.SkipNow()
	}
	deps := &dependencySleepAfterInitializeSubscribe{}
	cst, err := blankConsensusSetTester(t.Name(), deps)
	if err != nil {
		t.Fatal(err)
	}
	defer cst.Close()

	// Mine some blocks.
	for i := 0; i < 10; i++ {
		if _, err := cst.miner.AddBlock(); err != nil {
			t.Fatal(err)
		}
	}

	// Enable the dependency.
	ms := newMockSubscriber()
	deps.enable()

	// Subscribe to the consensusSet non-blocking.
	var wg sync.WaitGroup
	wg.Add(1)
	go func() {
		err = cst.cs.ConsensusSetSubscribe(&ms, modules.ConsensusChangeBeginning, cst.cs.tg.StopChan())
		if err != nil {
			t.Error("consensus set returning the wrong error during an invalid subscription:", err)
		}
		wg.Done()
	}()

	// Mine some more blocks to make sure the module falls behind.
	for i := 0; i < 10; i++ {
		if _, err := cst.miner.AddBlock(); err != nil {
			t.Fatal(err)
		}
	}

	// Wait for the module to be subscribed.
	wg.Wait()

	// Get all the updates from the consensusSet.
	updates := make([]modules.ConsensusChange, 0)
	cst.cs.mu.Lock()
	err = cst.cs.db.View(func(tx *bolt.Tx) error {
		entry := cst.cs.genesisEntry()
		exists := true
		for ; exists; entry, exists = entry.NextEntry(tx) {
			cc, err := cst.cs.computeConsensusChange(tx, entry)
			if err != nil {
				return err
			}
			updates = append(updates, cc)
		}
		return nil
	})
	if err != nil {
		t.Fatal(err)
	}
	cst.cs.mu.Unlock()

	// The received updates should match.
	if len(updates) != len(ms.updates) {
		t.Fatal("Number of updates doesn't match")
	}
	for i := 0; i < len(updates); i++ {
		if updates[i].ID != ms.updates[i].ID {
			t.Fatal("Update IDs don't match")
		}
	}

	// Make sure the last update is the recent one in the database.
	cst.cs.mu.Lock()
	recentChangeID, err := cst.cs.recentConsensusChangeID()
	cst.cs.mu.Unlock()
	if err != nil {
		t.Fatal(err)
	}
	if updates[len(updates)-1].ID != recentChangeID {
		t.Fatal("last update doesn't equal recentChangeID")
	}
}<|MERGE_RESOLUTION|>--- conflicted
+++ resolved
@@ -4,14 +4,8 @@
 	"sync"
 	"testing"
 
-<<<<<<< HEAD
-	"github.com/pachisi456/sia-hostdb-profiles/modules"
-
-	bolt "github.com/coreos/bbolt"
-=======
 	bolt "github.com/coreos/bbolt"
 	"gitlab.com/NebulousLabs/Sia/modules"
->>>>>>> c9a2fa38
 )
 
 // mockSubscriber receives and holds changes to the consensus set, remembering
