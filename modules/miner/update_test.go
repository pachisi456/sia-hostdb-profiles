package miner

import (
	"testing"

<<<<<<< HEAD
	"github.com/pachisi456/sia-hostdb-profiles/modules"
=======
	"gitlab.com/NebulousLabs/Sia/modules"
>>>>>>> c9a2fa38
)

// TestIntegrationBlockHeightReorg checks that the miner has the correct block
// height after a series of reorgs that go as far as the genesis block.
func TestIntegrationBlockHeightReorg(t *testing.T) {
	if testing.Short() {
		t.SkipNow()
	}

	// Create 3 miner testers that will be used to cause each other to reorg.
	mt1, err := createMinerTester(t.Name() + "1")
	if err != nil {
		t.Fatal(err)
	}
	mt2, err := createMinerTester(t.Name() + "2")
	if err != nil {
		t.Fatal(err)
	}
	mt3, err := createMinerTester(t.Name() + "3")
	if err != nil {
		t.Fatal(err)
	}

	// Put one ahead of the other multiple times, which should thrash around
	// the height calculation and cause problems by dipping down to the genesis
	// block repeatedly.
	for i := 0; i < 2; i++ {
		b, err := mt1.miner.AddBlock()
		if err != nil {
			t.Fatal(err)
		}
		mt1.minedBlocks = append(mt1.minedBlocks, b)
	}
	for i := 0; i < 3; i++ {
		b, err := mt2.miner.AddBlock()
		if err != nil {
			t.Fatal(err)
		}
		mt2.minedBlocks = append(mt2.minedBlocks, b)
	}
	for _, block := range mt2.minedBlocks {
		err = mt1.cs.AcceptBlock(block)
		if err != nil && err != modules.ErrNonExtendingBlock {
			t.Fatal(err)
		}
	}
	if mt1.cs.CurrentBlock().ID() != mt2.cs.CurrentBlock().ID() {
		t.Fatal("mt1 and mt2 should have the same current block")
	}
	for i := 0; i < 2; i++ {
		b, err := mt1.miner.AddBlock()
		if err != nil {
			t.Fatal(err)
		}
		mt1.minedBlocks = append(mt1.minedBlocks, b)
	}
	for i := 0; i < 3; i++ {
		b, err := mt2.miner.AddBlock()
		if err != nil {
			t.Fatal(err)
		}
		mt2.minedBlocks = append(mt2.minedBlocks, b)
	}
	for _, block := range mt2.minedBlocks {
		err = mt1.cs.AcceptBlock(block)
		if err != nil && err != modules.ErrNonExtendingBlock && err != modules.ErrBlockKnown {
			t.Fatal(err)
		}
	}
	if mt1.cs.CurrentBlock().ID() != mt2.cs.CurrentBlock().ID() {
		t.Fatal("mt1 and mt2 should have the same current block")
	}
	for i := 0; i < 7; i++ {
		b, err := mt3.miner.AddBlock()
		if err != nil {
			t.Fatal(err)
		}
		mt3.minedBlocks = append(mt3.minedBlocks, b)
	}
	for _, block := range mt3.minedBlocks {
		err = mt1.cs.AcceptBlock(block)
		if err != nil && err != modules.ErrNonExtendingBlock {
			t.Fatal(err)
		}
	}
	if mt1.cs.CurrentBlock().ID() == mt2.cs.CurrentBlock().ID() {
		t.Fatal("mt1 and mt2 should not have the same block height")
	}
	if mt1.cs.CurrentBlock().ID() != mt3.cs.CurrentBlock().ID() {
		t.Fatal("mt1 and mt3 should have the same current block")
	}
}<|MERGE_RESOLUTION|>--- conflicted
+++ resolved
@@ -3,11 +3,7 @@
 import (
 	"testing"
 
-<<<<<<< HEAD
-	"github.com/pachisi456/sia-hostdb-profiles/modules"
-=======
 	"gitlab.com/NebulousLabs/Sia/modules"
->>>>>>> c9a2fa38
 )
 
 // TestIntegrationBlockHeightReorg checks that the miner has the correct block
