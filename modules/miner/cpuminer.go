package miner

import (
	"time"

<<<<<<< HEAD
	"github.com/pachisi456/sia-hostdb-profiles/build"
=======
	"gitlab.com/NebulousLabs/Sia/build"
>>>>>>> c9a2fa38
)

// threadedMine starts a gothread that does CPU mining. threadedMine is the
// only function that should be setting the mining flag to true.
func (m *Miner) threadedMine() {
	if err := m.tg.Add(); err != nil {
		return
	}
	defer m.tg.Done()

	// There should not be another thread mining, and mining should be enabled.
	m.mu.Lock()
	if m.mining || !m.miningOn {
		m.mu.Unlock()
		return
	}
	m.mining = true
	m.mu.Unlock()

	// Solve blocks repeatedly, keeping track of how fast hashing is
	// occurring.
	cycleStart := time.Now()
	for {
		m.mu.Lock()

		// Kill the thread if 'Stop' has been called.
		select {
		case <-m.tg.StopChan():
			m.miningOn = false
			m.mining = false
			m.mu.Unlock()
			return
		default:
		}

		// Kill the thread if mining has been turned off.
		if !m.miningOn {
			m.mining = false
			m.mu.Unlock()
			return
		}

		// Prepare the work and release the miner lock.
		bfw := m.blockForWork()
		target := m.persist.Target
		m.mu.Unlock()

		// Solve the block.
		b, solved := solveBlock(bfw, target)
		if solved {
			err := m.managedSubmitBlock(b)
			if err != nil {
				m.log.Println("ERROR: An error occurred while cpu mining:", err)
			}
		}

		// Update the hashrate. If the block was solved, the full set of
		// iterations was not completed, so the hashrate should not be updated.
		m.mu.Lock()
		if !solved {
			nanosecondsElapsed := 1 + time.Since(cycleStart).Nanoseconds() // Add 1 to prevent divide by zero errors.
			cycleStart = time.Now()                                        // Reset the cycle counter as soon as the previous value is measured.
			m.hashRate = 1e9 * solveAttempts / nanosecondsElapsed
		}
		m.mu.Unlock()
	}
}

// CPUHashrate returns an estimated cpu hashrate.
func (m *Miner) CPUHashrate() int {
	if err := m.tg.Add(); err != nil {
		build.Critical(err)
	}
	defer m.tg.Done()

	m.mu.Lock()
	defer m.mu.Unlock()
	return int(m.hashRate)
}

// CPUMining indicates whether the cpu miner is running.
func (m *Miner) CPUMining() bool {
	if err := m.tg.Add(); err != nil {
		build.Critical(err)
	}
	defer m.tg.Done()

	m.mu.Lock()
	defer m.mu.Unlock()
	return m.miningOn
}

// StartCPUMining will start a single threaded cpu miner. If the miner is
// already running, nothing will happen.
func (m *Miner) StartCPUMining() {
	if err := m.tg.Add(); err != nil {
		build.Critical(err)
	}
	defer m.tg.Done()

	m.mu.Lock()
	defer m.mu.Unlock()
	m.miningOn = true
	go m.threadedMine()
}

// StopCPUMining will stop the cpu miner. If the cpu miner is already stopped,
// nothing will happen.
func (m *Miner) StopCPUMining() {
	if err := m.tg.Add(); err != nil {
		build.Critical(err)
	}
	defer m.tg.Done()

	m.mu.Lock()
	defer m.mu.Unlock()
	m.hashRate = 0
	m.miningOn = false
}<|MERGE_RESOLUTION|>--- conflicted
+++ resolved
@@ -3,11 +3,7 @@
 import (
 	"time"
 
-<<<<<<< HEAD
-	"github.com/pachisi456/sia-hostdb-profiles/build"
-=======
 	"gitlab.com/NebulousLabs/Sia/build"
->>>>>>> c9a2fa38
 )
 
 // threadedMine starts a gothread that does CPU mining. threadedMine is the
