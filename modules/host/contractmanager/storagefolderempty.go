--- conflicted
+++ resolved
@@ -5,11 +5,7 @@
 	"sync"
 	"sync/atomic"
 
-<<<<<<< HEAD
-	"github.com/pachisi456/sia-hostdb-profiles/build"
-=======
 	"gitlab.com/NebulousLabs/Sia/build"
->>>>>>> c9a2fa38
 )
 
 var (
