package contractmanager

import (
	"encoding/json"
	"path/filepath"
	"reflect"
	"sync"
	"sync/atomic"
	"time"

<<<<<<< HEAD
	"github.com/pachisi456/sia-hostdb-profiles/build"
=======
	"gitlab.com/NebulousLabs/Sia/build"
>>>>>>> c9a2fa38
)

// syncResources will call Sync on all resources that the WAL has open. The
// storage folder files will be left open, as they are not updated atomically.
// The settings file and WAL tmp files will be synced and closed, to perform an
// atomic update to the files.
func (wal *writeAheadLog) syncResources() {
	// Syncing occurs over multiple files and disks, and is done in parallel to
	// minimize the amount of time that a lock is held over the contract
	// manager.
	var wg sync.WaitGroup

	// Sync the settings file.
	wg.Add(1)
	go func() {
		defer wg.Done()

		if wal.fileSettingsTmp == nil {
			// nothing to sync
			return
		}

		tmpFilename := filepath.Join(wal.cm.persistDir, settingsFileTmp)
		filename := filepath.Join(wal.cm.persistDir, settingsFile)
		err := wal.fileSettingsTmp.Sync()
		if err != nil {
			wal.cm.log.Severe("ERROR: unable to sync the contract manager settings:", err)
		}
		err = wal.fileSettingsTmp.Close()
		if err != nil {
			wal.cm.log.Println("unable to close the temporary contract manager settings file:", err)
		}

		// For testing, provide a place to interrupt the saving of the sync
		// file. This makes it easy to simulate certain types of unclean
		// shutdown.
		if wal.cm.dependencies.Disrupt("settingsSyncRename") {
			// The current settings file that is being re-written will not be
			// saved.
			return
		}

		err = wal.cm.dependencies.RenameFile(tmpFilename, filename)
		if err != nil {
			wal.cm.log.Severe("ERROR: unable to atomically copy the contract manager settings:", err)
		}
	}()

	// Sync all of the storage folders.
	for _, sf := range wal.cm.storageFolders {
		// Skip operation on unavailable storage folders.
		if atomic.LoadUint64(&sf.atomicUnavailable) == 1 {
			continue
		}

		wg.Add(2)
		go func(sf *storageFolder) {
			defer wg.Done()
			err := sf.metadataFile.Sync()
			if err != nil {
				wal.cm.log.Severe("ERROR: unable to sync a storage folder:", err)
			}
		}(sf)
		go func(sf *storageFolder) {
			defer wg.Done()
			err := sf.sectorFile.Sync()
			if err != nil {
				wal.cm.log.Severe("ERROR: unable to sync a storage folder:", err)
			}
		}(sf)
	}

	// Sync the temp WAL file, but do not perform the atmoic rename - the
	// atomic rename must be guaranteed to happen after all of the other files
	// have been synced.
	wg.Add(1)
	go func() {
		defer wg.Done()
		if len(wal.uncommittedChanges) == 0 {
			// nothing to sync
			return
		}

		err := wal.fileWALTmp.Sync()
		if err != nil {
			wal.cm.log.Severe("Unable to sync the write-ahead-log:", err)
		}
		err = wal.fileWALTmp.Close()
		if err != nil {
			// Log that the host is having trouble saving the uncommitted changes.
			// Crash if the list of uncommitted changes has grown very large.
			wal.cm.log.Println("ERROR: could not close temporary write-ahead-log in contract manager:", err)
			return
		}
	}()

	// Wait for all of the sync calls to finish.
	wg.Wait()

	// Now that all the Sync calls have completed, rename the WAL tmp file to
	// update the WAL.
	if len(wal.uncommittedChanges) != 0 && !wal.cm.dependencies.Disrupt("walRename") {
		walTmpName := filepath.Join(wal.cm.persistDir, walFileTmp)
		walFileName := filepath.Join(wal.cm.persistDir, walFile)
		err := wal.cm.dependencies.RenameFile(walTmpName, walFileName)
		if err != nil {
			// Log that the host is having trouble saving the uncommitted changes.
			// Crash if the list of uncommitted changes has grown very large.
			wal.cm.log.Severe("ERROR: could not rename temporary write-ahead-log in contract manager:", err)
		}
	}

	// Perform any cleanup actions on the updates.
	for _, sc := range wal.uncommittedChanges {
		for _, sfe := range sc.StorageFolderExtensions {
			wal.commitStorageFolderExtension(sfe)
		}
		for _, sfr := range sc.StorageFolderReductions {
			wal.commitStorageFolderReduction(sfr)
		}
		for _, sfr := range sc.StorageFolderRemovals {
			wal.commitStorageFolderRemoval(sfr)
		}

		// TODO: Virtual sector handling here.
	}

	// Now that the WAL is sync'd and updated, any calls waiting on ACID
	// guarantees can safely return.
	close(wal.syncChan)
	wal.syncChan = make(chan struct{})
}

// commit will take all of the changes that have been added to the WAL and
// atomically commit the WAL to disk, then apply the actions in the WAL to the
// state. commit will do lots of syncing disk I/O, and so can take a while,
// especially if there are a large number of actions queued up.
//
// A bool is returned indicating whether or not the commit was successful.
// False does not indiciate an error, it can also indicate that there was
// nothing to do.
//
// commit should only be called from threadedSyncLoop.
func (wal *writeAheadLog) commit() {
	// Sync all open, non-WAL files on the host.
	wal.syncResources()

	// Begin writing to the settings file.
	var wg sync.WaitGroup
	wg.Add(1)
	go func() {
		defer wg.Done()

		newSettings := wal.cm.savedSettings()
		if reflect.DeepEqual(newSettings, wal.committedSettings) {
			// no need to write the settings file
			wal.fileSettingsTmp = nil
			return
		}
		wal.committedSettings = newSettings

		// Begin writing to the settings file, which will be synced during the
		// next iteration of the sync loop.
		var err error
		wal.fileSettingsTmp, err = wal.cm.dependencies.CreateFile(filepath.Join(wal.cm.persistDir, settingsFileTmp))
		if err != nil {
			wal.cm.log.Severe("Unable to open temporary settings file for writing:", err)
		}
		b, err := json.MarshalIndent(newSettings, "", "\t")
		if err != nil {
			build.ExtendErr("unable to marshal settings data", err)
		}
		enc := json.NewEncoder(wal.fileSettingsTmp)
		if err := enc.Encode(settingsMetadata.Header); err != nil {
			build.ExtendErr("unable to write header to settings temp file", err)
		}
		if err := enc.Encode(settingsMetadata.Version); err != nil {
			build.ExtendErr("unable to write version to settings temp file", err)
		}
		if _, err = wal.fileSettingsTmp.Write(b); err != nil {
			build.ExtendErr("unable to write data settings temp file", err)
		}
	}()

	// Begin writing new changes to the WAL.
	wg.Add(1)
	go func() {
		defer wg.Done()

		if len(wal.uncommittedChanges) == 0 {
			// no need to recreate wal
			return
		}

		// Extract any unfinished long-running jobs from the list of WAL items.
		unfinishedAdditions := findUnfinishedStorageFolderAdditions(wal.uncommittedChanges)
		unfinishedExtensions := findUnfinishedStorageFolderExtensions(wal.uncommittedChanges)

		// Recreate the wal file so that it can receive new updates.
		var err error
		walTmpName := filepath.Join(wal.cm.persistDir, walFileTmp)
		wal.fileWALTmp, err = wal.cm.dependencies.CreateFile(walTmpName)
		if err != nil {
			wal.cm.log.Severe("ERROR: unable to create write-ahead-log:", err)
		}
		// Write the metadata into the WAL.
		err = writeWALMetadata(wal.fileWALTmp)
		if err != nil {
			wal.cm.log.Severe("Unable to properly initialize WAL file, crashing to prevent corruption:", err)
		}

		// Append all of the remaining long running uncommitted changes to the WAL.
		wal.appendChange(stateChange{
			UnfinishedStorageFolderAdditions:  unfinishedAdditions,
			UnfinishedStorageFolderExtensions: unfinishedExtensions,
		})

		// Clear the set of uncommitted changes.
		wal.uncommittedChanges = nil
	}()
	wg.Wait()
}

// spawnSyncLoop prepares and establishes the loop which will be running in the
// background to coordinate disk syncronizations. Disk syncing is done in a
// background loop to help with performance, and to allow multiple things to
// modify the WAL simultaneously.
func (wal *writeAheadLog) spawnSyncLoop() (err error) {
	// Create a signal so we know when the sync loop has stopped, which means
	// there will be no more open commits.
	threadsStopped := make(chan struct{})
	syncLoopStopped := make(chan struct{})
	wal.syncChan = make(chan struct{})
	go wal.threadedSyncLoop(threadsStopped, syncLoopStopped)
	wal.cm.tg.AfterStop(func() {
		// Wait for another iteration of the sync loop, so that the in-progress
		// settings can be saved atomically to disk.
		wal.mu.Lock()
		syncChan := wal.syncChan
		wal.mu.Unlock()
		<-syncChan

		// Close the threadsStopped channel to let the sync loop know that all
		// calls to tg.Add() in the contract manager have cleaned up.
		close(threadsStopped)

		// Because this is being called in an 'AfterStop' routine, all open
		// calls to the contract manager should have completed, and all open
		// threads should have closed. The last call to change the contract
		// manager should have completed, so the number of uncommitted changes
		// should be zero.
		<-syncLoopStopped // Wait for the sync loop to signal proper termination.

		// Allow unclean shutdown to be simulated by disrupting the removal of
		// the WAL file.
		if !wal.cm.dependencies.Disrupt("cleanWALFile") {
			err = wal.cm.dependencies.RemoveFile(filepath.Join(wal.cm.persistDir, walFile))
			if err != nil {
				wal.cm.log.Println("Error removing WAL during contract manager shutdown:", err)
			}
		}
	})
	return nil
}

// threadedSyncLoop is a background thread that occasionally commits the WAL to
// the state as an ACID transaction. This process can be very slow, so
// transactions to the contract manager are batched automatically and
// occasionally committed together.
func (wal *writeAheadLog) threadedSyncLoop(threadsStopped chan struct{}, syncLoopStopped chan struct{}) {
	// Provide a place for the testing to disable the sync loop.
	if wal.cm.dependencies.Disrupt("threadedSyncLoopStart") {
		close(syncLoopStopped)
		return
	}

	syncInterval := 500 * time.Millisecond
	for {
		select {
		case <-threadsStopped:
			close(syncLoopStopped)
			return
		case <-time.After(syncInterval):
			// Commit all of the changes in the WAL to disk, and then apply the
			// changes.
			wal.mu.Lock()
			wal.commit()
			wal.mu.Unlock()
		}
	}
}<|MERGE_RESOLUTION|>--- conflicted
+++ resolved
@@ -8,11 +8,7 @@
 	"sync/atomic"
 	"time"
 
-<<<<<<< HEAD
-	"github.com/pachisi456/sia-hostdb-profiles/build"
-=======
 	"gitlab.com/NebulousLabs/Sia/build"
->>>>>>> c9a2fa38
 )
 
 // syncResources will call Sync on all resources that the WAL has open. The
