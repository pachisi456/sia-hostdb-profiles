package contractmanager

import (
	"errors"
	"io/ioutil"
	"os"
	"path/filepath"
	"strings"
	"sync"
	"testing"
	"time"

<<<<<<< HEAD
	"github.com/pachisi456/sia-hostdb-profiles/modules"
=======
	"gitlab.com/NebulousLabs/Sia/modules"
>>>>>>> c9a2fa38
)

// TestAddStorageFolder tries to add a storage folder to the contract manager,
// blocking until the add has completed.
func TestAddStorageFolder(t *testing.T) {
	if testing.Short() {
		t.SkipNow()
	}
	t.Parallel()
	cmt, err := newContractManagerTester("TestAddStorageFolder")
	if err != nil {
		t.Fatal(err)
	}
	defer cmt.panicClose()

	// Add a storage folder to the contract manager tester.
	storageFolderDir := filepath.Join(cmt.persistDir, "storageFolderOne")
	// Create the storage folder dir.
	err = os.MkdirAll(storageFolderDir, 0700)
	if err != nil {
		t.Fatal(err)
	}
	err = cmt.cm.AddStorageFolder(storageFolderDir, modules.SectorSize*storageFolderGranularity*2)
	if err != nil {
		t.Fatal(err)
	}

	// Check that the storage folder has been added.
	sfs := cmt.cm.StorageFolders()
	if len(sfs) != 1 {
		t.Fatal("There should be one storage folder reported")
	}
	// Check that the storage folder has the right path and size.
	if sfs[0].Path != storageFolderDir {
		t.Error("storage folder reported with wrong path")
	}
	if sfs[0].Capacity != modules.SectorSize*storageFolderGranularity*2 {
		t.Error("storage folder reported with wrong sector size")
	}
}

// dependencyLargeFolder is a mocked dependency that will return files which
// can only handle 1 MiB of data being written to them.
type dependencyLargeFolder struct {
	modules.ProductionDependencies
}

// limitFile will return an error if a call to Write is made that will put the
// total throughput of the file over 1 MiB.
type limitFile struct {
	throughput int64
	mu         sync.Mutex
	*os.File
	sync.Mutex
}

// createFile will return a file that will return an error if a write will put
// the total throughput of the file over 1 MiB.
func (*dependencyLargeFolder) CreateFile(s string) (modules.File, error) {
	osFile, err := os.Create(s)
	if err != nil {
		return nil, err
	}

	lf := &limitFile{
		File: osFile,
	}
	return lf, nil
}

// Truncate returns an error if the operation will put the total throughput of
// the file over 8 MiB.
func (l *limitFile) Truncate(offset int64) error {
	l.mu.Lock()
	defer l.mu.Unlock()
	// If the limit has already been reached, return an error.
	if l.throughput >= 1<<20 {
		return errors.New("limitFile throughput limit reached earlier")
	}

	fi, err := l.Stat()
	if err != nil {
		return errors.New("limitFile could not fetch fileinfo: " + err.Error())
	}
	// No throughput if file is shrinking.
	if fi.Size() > offset {
		return l.File.Truncate(offset)
	}
	writeSize := offset - fi.Size()

	// If the limit has not been reached, pass the call through to the
	// underlying file. Limit counting is a little wonky because we assume the
	// file being passed in has currently a size of zero.
	if l.throughput+writeSize <= 1<<20 {
		l.throughput += writeSize
		return l.File.Truncate(offset)
	}

	// If the limit has been reached, return an error.
	return errors.New("limitFile throughput limit reached before all input was written to disk")
}

// TestAddLargeStorageFolder tries to add a storage folder that is too large to
// fit on disk. This is represented by mocking a file that returns an error
// after more than 8 MiB have been written.
func TestAddLargeStorageFolder(t *testing.T) {
	if testing.Short() {
		t.SkipNow()
	}
	t.Parallel()
	d := new(dependencyLargeFolder)
	cmt, err := newMockedContractManagerTester(d, "TestAddLargeStorageFolder")
	if err != nil {
		t.Fatal(err)
	}
	defer cmt.panicClose()

	// Add a storage folder to the contract manager tester.
	storageFolderDir := filepath.Join(cmt.persistDir, "storageFolderOne")
	// Create the storage folder dir.
	err = os.MkdirAll(storageFolderDir, 0700)
	if err != nil {
		t.Fatal(err)
	}
	addErr := cmt.cm.AddStorageFolder(storageFolderDir, modules.SectorSize*storageFolderGranularity*16) // Total size must exceed the limit of the limitFile.
	// Should be a storage folder error, but with all the context adding, I'm
	// not sure how to check the error type.
	if addErr == nil {
		t.Fatal(err)
	}

	// Check that the storage folder has been added.
	sfs := cmt.cm.StorageFolders()
	if len(sfs) != 0 {
		t.Fatal("Storage folder add should have failed.")
	}
	// Check that the storage folder is empty - because the operation failed,
	// any files that got created should have been removed.
	files, err := ioutil.ReadDir(storageFolderDir)
	if err != nil {
		t.Fatal(err)
	}
	if len(files) != 0 {
		t.Log(addErr)
		t.Error("there should not be any files in the storage folder because the AddStorageFolder operation failed.")
		t.Error(len(files))
		for _, file := range files {
			t.Error(file.Name())
		}
	}
}

// TestAddStorageFolderConcurrent adds multiple storage folders concurrently to
// the contract manager.
func TestAddStorageFolderConcurrent(t *testing.T) {
	if testing.Short() {
		t.SkipNow()
	}
	t.Parallel()
	cmt, err := newContractManagerTester("TestAddStorageFolderConcurrent")
	if err != nil {
		t.Fatal(err)
	}
	defer cmt.panicClose()

	// Add a storage folder to the contract manager tester.
	storageFolderOne := filepath.Join(cmt.persistDir, "storageFolderOne")
	storageFolderTwo := filepath.Join(cmt.persistDir, "storageFolderTwo")
	storageFolderThree := filepath.Join(cmt.persistDir, "storageFolderThree")
	// Create the storage folder dir.
	err = os.MkdirAll(storageFolderOne, 0700)
	if err != nil {
		t.Fatal(err)
	}
	err = os.MkdirAll(storageFolderTwo, 0700)
	if err != nil {
		t.Fatal(err)
	}
	err = os.MkdirAll(storageFolderThree, 0700)
	if err != nil {
		t.Fatal(err)
	}

	// Launch three calls to add simultaneously and wait for all three to
	// finish.
	var wg sync.WaitGroup
	wg.Add(3)
	go func() {
		defer wg.Done()
		err := cmt.cm.AddStorageFolder(storageFolderOne, modules.SectorSize*storageFolderGranularity*8)
		if err != nil {
			t.Fatal(err)
		}
	}()
	go func() {
		defer wg.Done()
		err := cmt.cm.AddStorageFolder(storageFolderTwo, modules.SectorSize*storageFolderGranularity*8)
		if err != nil {
			t.Fatal(err)
		}
	}()
	go func() {
		defer wg.Done()
		err = cmt.cm.AddStorageFolder(storageFolderThree, modules.SectorSize*storageFolderGranularity*8)
		if err != nil {
			t.Fatal(err)
		}
	}()
	wg.Wait()

	// Check that the storage folder has been added.
	sfs := cmt.cm.StorageFolders()
	if len(sfs) != 3 {
		t.Fatal("There should be one storage folder reported")
	}
}

// dependencyBlockSFOne is a mocked dependency for os.Create that will return a
// file for storage folder one only which will block on a call to file.Truncate
// until a signal has been given that the block can be released.
type dependencyBlockSFOne struct {
	blockLifted chan struct{}
	writeCalled chan struct{}
	modules.ProductionDependencies
}

// blockedFile is the file that gets returned by dependencyBlockSFOne to
// storageFolderOne.
type blockedFile struct {
	blockLifted chan struct{}
	writeCalled chan struct{}
	*os.File
	sync.Mutex
}

// Truncate will block until a signal is given that the block may be lifted.
// Truncate will signal when it has been called for the first time, so that the
// tester knows the function has reached a blocking point.
func (bf *blockedFile) Truncate(offset int64) error {
	if !strings.Contains(bf.File.Name(), "storageFolderOne") || strings.Contains(bf.File.Name(), "siahostmetadata.dat") {
		return bf.File.Truncate(offset)
	}
	close(bf.writeCalled)
	<-bf.blockLifted
	return bf.File.Truncate(offset)
}

// createFile will return a normal file to all callers except for
// storageFolderOne, which will have calls to file.Write blocked until a signal
// is given that the blocks may be released.
func (d *dependencyBlockSFOne) CreateFile(s string) (modules.File, error) {
	// If storageFolderOne, return a file that will not write until the signal
	// is sent that writing is okay.
	if strings.Contains(s, "storageFolderOne") {
		file, err := os.Create(s)
		if err != nil {
			return nil, err
		}
		bf := &blockedFile{
			blockLifted: d.blockLifted,
			writeCalled: d.writeCalled,
			File:        file,
		}
		return bf, nil
	}

	// If not storageFolderOne, return a normal file.
	return os.Create(s)
}

// TestAddStorageFolderBlocking adds multiple storage folders concurrently to
// the contract manager, blocking on the first one to make sure that the others
// are still allowed to complete.
func TestAddStorageFolderBlocking(t *testing.T) {
	if testing.Short() {
		t.SkipNow()
	}
	t.Parallel()
	// Create the mocked dependencies that will block for the first storage
	// folder.
	d := &dependencyBlockSFOne{
		blockLifted: make(chan struct{}),
		writeCalled: make(chan struct{}),
	}

	// Create a contract manager tester with the mocked dependencies.
	cmt, err := newMockedContractManagerTester(d, "TestAddStorageFolderBlocking")
	if err != nil {
		t.Fatal(err)
	}
	defer cmt.panicClose()

	// Add a storage folder to the contract manager tester.
	storageFolderOne := filepath.Join(cmt.persistDir, "storageFolderOne")
	storageFolderTwo := filepath.Join(cmt.persistDir, "storageFolderTwo")
	storageFolderThree := filepath.Join(cmt.persistDir, "storageFolderThree")
	// Create the storage folder dir.
	err = os.MkdirAll(storageFolderOne, 0700)
	if err != nil {
		t.Fatal(err)
	}
	err = os.MkdirAll(storageFolderTwo, 0700)
	if err != nil {
		t.Fatal(err)
	}
	err = os.MkdirAll(storageFolderThree, 0700)
	if err != nil {
		t.Fatal(err)
	}

	// Spin off the first goroutine, and then wait until write has been called
	// on the underlying file.
	sfOneSize := modules.SectorSize * storageFolderGranularity * 8
	go func() {
		err := cmt.cm.AddStorageFolder(storageFolderOne, sfOneSize)
		if err != nil {
			t.Fatal(err)
		}
	}()
	select {
	case <-time.After(time.Second * 5):
		t.Fatal("storage folder not written out")
	case <-d.writeCalled:
	}

	// Check the status of the storage folder. At this point, the folder should
	// be returned as an unfinished storage folder addition, with progress
	// indicating that the storage folder is at 0 bytes progressed out of
	// sfOneSize.
	sfs := cmt.cm.StorageFolders()
	if len(sfs) != 1 {
		t.Fatal("there should be one storage folder reported")
	}
	if sfs[0].ProgressNumerator != 0 {
		t.Error("storage folder is showing progress despite being blocked")
	}
	if sfs[0].ProgressDenominator != sfOneSize+sectorMetadataDiskSize*storageFolderGranularity*8 {
		t.Error("storage folder is not showing that an action is in progress, though one is", sfs[0].ProgressDenominator, sfOneSize)
	}

	var wg sync.WaitGroup
	wg.Add(2)
	go func() {
		defer wg.Done()
		err := cmt.cm.AddStorageFolder(storageFolderTwo, modules.SectorSize*storageFolderGranularity*8)
		if err != nil {
			t.Fatal(err)
		}
	}()
	go func() {
		defer wg.Done()
		err = cmt.cm.AddStorageFolder(storageFolderThree, modules.SectorSize*storageFolderGranularity*8)
		if err != nil {
			t.Fatal(err)
		}
	}()
	wg.Wait()
	close(d.blockLifted)
	cmt.cm.tg.Flush()

	// Check that the storage folder has been added.
	sfs = cmt.cm.StorageFolders()
	if len(sfs) != 3 {
		t.Fatal("There should be one storage folder reported")
	}
	// All actions should have completed, so all storage folders should be
	// reporting '0' in the progress denominator.
	for _, sf := range sfs {
		if sf.ProgressDenominator != 0 {
			t.Error("ProgressDenominator is indicating that actions still remain")
		}
	}
}

// TestAddStorageFolderConsecutive adds multiple storage folders consecutively
// to the contract manager, blocking on the first one to make sure that the
// others are still allowed to complete.
func TestAddStorageFolderConsecutive(t *testing.T) {
	if testing.Short() {
		t.SkipNow()
	}
	t.Parallel()
	// Create a contract manager tester with the mocked dependencies.
	cmt, err := newContractManagerTester("TestAddStorageFolderConsecutive")
	if err != nil {
		t.Fatal(err)
	}
	defer cmt.panicClose()

	// Add a storage folder to the contract manager tester.
	storageFolderOne := filepath.Join(cmt.persistDir, "storageFolderOne")
	storageFolderTwo := filepath.Join(cmt.persistDir, "storageFolderTwo")
	storageFolderThree := filepath.Join(cmt.persistDir, "storageFolderThree")
	// Create the storage folder dir.
	err = os.MkdirAll(storageFolderOne, 0700)
	if err != nil {
		t.Fatal(err)
	}
	err = os.MkdirAll(storageFolderTwo, 0700)
	if err != nil {
		t.Fatal(err)
	}
	err = os.MkdirAll(storageFolderThree, 0700)
	if err != nil {
		t.Fatal(err)
	}

	// Spin off the first goroutine, and then wait until write has been called
	// on the underlying file.
	sfSize := modules.SectorSize * storageFolderGranularity * 8
	err = cmt.cm.AddStorageFolder(storageFolderOne, sfSize)
	if err != nil {
		t.Fatal(err)
	}
	err = cmt.cm.AddStorageFolder(storageFolderTwo, sfSize)
	if err != nil {
		t.Fatal(err)
	}
	err = cmt.cm.AddStorageFolder(storageFolderThree, sfSize)
	if err != nil {
		t.Fatal(err)
	}

	// Check that the storage folder has been added.
	sfs := cmt.cm.StorageFolders()
	if len(sfs) != 3 {
		t.Fatal("There should be one storage folder reported")
	}
	// All actions should have completed, so all storage folders should be
	// reporting '0' in the progress denominator.
	for _, sf := range sfs {
		if sf.ProgressDenominator != 0 {
			t.Error("ProgressDenominator is indicating that actions still remain")
		}
	}
}

// TestAddStorageFolderDoubleAdd concurrently adds two storage
// folders with the same path to the contract manager.
func TestAddStorageFolderDoubleAdd(t *testing.T) {
	if testing.Short() {
		t.SkipNow()
	}
	t.Parallel()
	// Create a contract manager tester with the mocked dependencies.
	cmt, err := newContractManagerTester("TestAddStorageFolderDoubleAdd")
	if err != nil {
		t.Fatal(err)
	}
	defer cmt.panicClose()

	// Add a storage folder to the contract manager tester.
	storageFolderOne := filepath.Join(cmt.persistDir, "storageFolderOne")
	// Create the storage folder dir.
	err = os.MkdirAll(storageFolderOne, 0700)
	if err != nil {
		t.Fatal(err)
	}

	// Call AddStorageFolder in three separate goroutines, where the same path
	// is used in each. The errors are not checked because one of the storage
	// folders will succeed, but it's uncertain which one.
	sfSize := modules.SectorSize * storageFolderGranularity * 8
	err = cmt.cm.AddStorageFolder(storageFolderOne, sfSize)
	if err != nil {
		t.Fatal(err)
	}
	err = cmt.cm.AddStorageFolder(storageFolderOne, sfSize*2)
	if err != ErrRepeatFolder {
		t.Fatal(err)
	}

	// Check that the storage folder has been added.
	sfs := cmt.cm.StorageFolders()
	if len(sfs) != 1 {
		t.Fatal("There should be one storage folder reported")
	}
	// All actions should have completed, so all storage folders should be
	// reporting '0' in the progress denominator
	for _, sf := range sfs {
		if sf.ProgressDenominator != 0 {
			t.Error("ProgressDenominator is indicating that actions still remain")
		}
	}
}

// dependencyNoSyncLoop is a mocked dependency that will disable the sync loop.
type dependencyNoSyncLoop struct {
	modules.ProductionDependencies
}

// disrupt will disrupt the threadedSyncLoop, causing the loop to terminate as
// soon as it is created.
func (*dependencyNoSyncLoop) Disrupt(s string) bool {
	if s == "threadedSyncLoopStart" || s == "cleanWALFile" {
		// Disrupt threadedSyncLoop. The sync loop will exit immediately
		// instead of executing commits. Also disrupt the process that removes
		// the WAL file following clean shutdown.
		return true
	}
	return false
}

// TestAddStorageFolderDoubleAddNoCommit hijacks the sync loop in the contract
// manager such that the sync loop will not run automatically. Then, without
// doing an actual commit, the test will indicate to open functions that a
// commit has completed, allowing the next storage folder operation to happen.
// Because the changes were finalized but not committed, extra code coverage
// should be achieved, though the result of the storage folder being rejected
// should be the same.
func TestAddStorageFolderDoubleAddNoCommit(t *testing.T) {
	if testing.Short() {
		t.SkipNow()
	}
	t.Parallel()
	d := new(dependencyNoSyncLoop)
	cmt, err := newMockedContractManagerTester(d, "TestAddStorageFolderDoubleAddNoCommit")
	if err != nil {
		t.Fatal(err)
	}
	// The closing of this channel must happen after the call to panicClose.
	closeFakeSyncChan := make(chan struct{})
	defer close(closeFakeSyncChan)
	defer cmt.panicClose()

	// The sync loop will never run, which means naively AddStorageFolder will
	// never return. To get AddStorageFolder to return before the commit
	// completes, spin up an alternate sync loop which only performs the
	// signaling responsibilities of the commit function.
	go func() {
		for {
			select {
			case <-closeFakeSyncChan:
				return
			case <-time.After(time.Millisecond * 250):
				// Signal that the commit operation has completed, even though
				// it has not.
				cmt.cm.wal.mu.Lock()
				close(cmt.cm.wal.syncChan)
				cmt.cm.wal.syncChan = make(chan struct{})
				cmt.cm.wal.mu.Unlock()
			}
		}
	}()

	// Add a storage folder to the contract manager tester.
	storageFolderOne := filepath.Join(cmt.persistDir, "storageFolderOne")
	// Create the storage folder dir.
	err = os.MkdirAll(storageFolderOne, 0700)
	if err != nil {
		t.Fatal(err)
	}

	// Call AddStorageFolder in three separate goroutines, where the same path
	// is used in each. The errors are not checked because one of the storage
	// folders will succeed, but it's uncertain which one.
	sfSize := modules.SectorSize * storageFolderGranularity * 8
	err = cmt.cm.AddStorageFolder(storageFolderOne, sfSize)
	if err != nil {
		t.Fatal(err)
	}
	err = cmt.cm.AddStorageFolder(storageFolderOne, sfSize*2)
	if err != ErrRepeatFolder {
		t.Fatal(err)
	}

	// Check that the storage folder has been added.
	sfs := cmt.cm.StorageFolders()
	if len(sfs) != 1 {
		t.Fatal("There should be one storage folder reported", len(sfs))
	}
	// All actions should have completed, so all storage folders should be
	// reporting '0' in the progress denominator
	for _, sf := range sfs {
		if sf.ProgressDenominator != 0 {
			t.Error("ProgressDenominator is indicating that actions still remain")
		}
	}
}

// TestAddStorageFolderFailedCommit adds a storage folder without ever saving
// the settings.
func TestAddStorageFolderFailedCommit(t *testing.T) {
	if testing.Short() {
		t.SkipNow()
	}
	t.Parallel()
	d := new(dependencyNoSettingsSave)
	cmt, err := newMockedContractManagerTester(d, "TestAddStorageFolderFailedCommit")
	if err != nil {
		t.Fatal(err)
	}
	defer cmt.panicClose()

	// Add a storage folder to the contract manager tester.
	storageFolderOne := filepath.Join(cmt.persistDir, "storageFolderOne")
	// Create the storage folder dir.
	err = os.MkdirAll(storageFolderOne, 0700)
	if err != nil {
		t.Fatal(err)
	}
	sfSize := modules.SectorSize * storageFolderGranularity * 8
	err = cmt.cm.AddStorageFolder(storageFolderOne, sfSize)
	if err != nil {
		t.Fatal(err)
	}
	d.mu.Lock()
	d.triggered = true
	d.mu.Unlock()

	// Check that the storage folder has been added.
	sfs := cmt.cm.StorageFolders()
	if len(sfs) != 1 {
		t.Fatal("There should be one storage folder reported")
	}
	// All actions should have completed, so all storage folders should be
	// reporting '0' in the progress denominator
	if sfs[0].ProgressDenominator != 0 {
		t.Error("ProgressDenominator is indicating that actions still remain")
	}

	// Close the contract manager and replace it with a new contract manager.
	// The new contract manager should have normal dependencies.
	err = cmt.cm.Close()
	if err != nil {
		t.Fatal(err)
	}
	// Create the new contract manager using the same persist dir, so that it
	// will see the uncommitted WAL.
	cmt.cm, err = New(filepath.Join(cmt.persistDir, modules.ContractManagerDir))
	if err != nil {
		t.Fatal(err)
	}
	// Check that the storage folder was properly recovered.
	sfs = cmt.cm.StorageFolders()
	if len(sfs) != 1 {
		t.Fatal("There should be one storage folder reported", len(sfs))
	}
}

// dependencySFAddNoFinish is a mocked dependency that will prevent the
type dependencySFAddNoFinish struct {
	modules.ProductionDependencies
}

// disrupt will disrupt the threadedSyncLoop, causing the loop to terminate as
// soon as it is created.
func (d *dependencySFAddNoFinish) Disrupt(s string) bool {
	if s == "storageFolderAddFinish" {
		return true
	}
	if s == "cleanWALFile" {
		// Prevent the WAL file from being removed.
		return true
	}
	return false
}

// TestAddStorageFolderUnfinishedCreate hijacks both the sync loop and the
// AddStorageFolder code to create a situation where the added storage folder
// is started but not seen through to conclusion, and no commit is run.
func TestAddStorageFolderUnfinishedCreate(t *testing.T) {
	if testing.Short() {
		t.SkipNow()
	}
	t.Parallel()
	d := new(dependencySFAddNoFinish)
	cmt, err := newMockedContractManagerTester(d, "TestAddStorageFolderUnfinishedCreate")
	if err != nil {
		t.Fatal(err)
	}
	defer cmt.panicClose()

	// Add a storage folder to the contract manager tester.
	storageFolderOne := filepath.Join(cmt.persistDir, "storageFolderOne")
	// Create the storage folder dir.
	err = os.MkdirAll(storageFolderOne, 0700)
	if err != nil {
		t.Fatal(err)
	}
	// Call AddStorageFolder, knowing that the changes will not be properly
	// committed, and that the call itself will not actually complete.
	sfSize := modules.SectorSize * storageFolderGranularity * 8
	err = cmt.cm.AddStorageFolder(storageFolderOne, sfSize)
	if err != nil {
		t.Fatal(err)
	}

	// Check that the storage folder has been added.
	sfs := cmt.cm.StorageFolders()
	if len(sfs) != 1 {
		t.Fatal("There should be one storage folder reported")
	}

	// Close the contract manager and replace it with a new contract manager.
	// The new contract manager should have normal dependencies.
	err = cmt.cm.Close()
	if err != nil {
		t.Fatal(err)
	}
	// Create the new contract manager using the same persist dir, so that it
	// will see the uncommitted WAL.
	cmt.cm, err = New(filepath.Join(cmt.persistDir, modules.ContractManagerDir))
	if err != nil {
		t.Fatal(err)
	}
	// Check that the storage folder was properly removed - incomplete storage
	// folder adds should be removed upon startup.
	sfs = cmt.cm.StorageFolders()
	if len(sfs) != 0 {
		t.Error("Storage folder add should have failed.")
	}
	// Check that the storage folder is empty - because the operation failed,
	// any files that got created should have been removed.
	files, err := ioutil.ReadDir(storageFolderOne)
	if err != nil {
		t.Error(err)
	}
	if len(files) != 0 {
		t.Error("there should not be any files in the storage folder because the AddStorageFolder operation failed:", len(files))
		t.Error(len(files))
		for _, file := range files {
			t.Error(file.Name())
		}
	}
}

// TestAddStorageFolderDoubleAddConcurrent concurrently adds two storage
// folders with the same path to the contract manager.
func TestAddStorageFolderDoubleAddConcurrent(t *testing.T) {
	if testing.Short() {
		t.SkipNow()
	}
	t.Parallel()
	// Create a contract manager tester with the mocked dependencies.
	cmt, err := newContractManagerTester("TestAddStorageFolderDoubleAddConcurrent")
	if err != nil {
		t.Fatal(err)
	}
	defer cmt.panicClose()

	// Add a storage folder to the contract manager tester.
	storageFolderOne := filepath.Join(cmt.persistDir, "storageFolderOne")
	// Create the storage folder dir.
	err = os.MkdirAll(storageFolderOne, 0700)
	if err != nil {
		t.Fatal(err)
	}

	// Call AddStorageFolder in three separate goroutines, where the same path
	// is used in each. The errors are not checked because one of the storage
	// folders will succeed, but it's uncertain which one.
	var wg sync.WaitGroup
	sfSize := modules.SectorSize * storageFolderGranularity * 8
	wg.Add(3)
	go func() {
		_ = cmt.cm.AddStorageFolder(storageFolderOne, sfSize)
		wg.Done()
	}()
	go func() {
		_ = cmt.cm.AddStorageFolder(storageFolderOne, sfSize*2)
		wg.Done()
	}()
	go func() {
		_ = cmt.cm.AddStorageFolder(storageFolderOne, sfSize*3)
		wg.Done()
	}()
	wg.Wait()

	// Check that the storage folder has been added.
	sfs := cmt.cm.StorageFolders()
	if len(sfs) != 1 {
		t.Fatal("There should be one storage folder reported")
	}
	// All actions should have completed, so all storage folders should be
	// reporting '0' in the progress denominator.
	for _, sf := range sfs {
		if sf.ProgressDenominator != 0 {
			t.Error("ProgressDenominator is indicating that actions still remain")
		}
	}
}

// TestAddStorageFolderReload adds a storage folder to the contract manager,
// and then reloads the contract manager to see if the storage folder is still
// there.
func TestAddStorageFolderReload(t *testing.T) {
	if testing.Short() {
		t.SkipNow()
	}
	t.Parallel()
	// Create a contract manager tester with the mocked dependencies.
	cmt, err := newContractManagerTester("TestAddStorageFolderReload")
	if err != nil {
		t.Fatal(err)
	}
	defer cmt.panicClose()

	// Add a storage folder to the contract manager tester.
	storageFolderOne := filepath.Join(cmt.persistDir, "storageFolderOne")
	// Create the storage folder dir.
	err = os.MkdirAll(storageFolderOne, 0700)
	if err != nil {
		t.Fatal(err)
	}
	sfSize := modules.SectorSize * storageFolderGranularity * 24
	err = cmt.cm.AddStorageFolder(storageFolderOne, sfSize)
	if err != nil {
		t.Fatal(err)
	}

	// Check that the storage folder has been added.
	sfs := cmt.cm.StorageFolders()
	if len(sfs) != 1 {
		t.Fatal("There should be one storage folder reported")
	}
	// Check that the size of the storage folder is correct.
	if sfs[0].Capacity != sfSize {
		t.Error("capacity reported by storage folder is not the capacity alloacted")
	}
	if sfs[0].CapacityRemaining != sfSize {
		t.Error("capacity remaining reported by storage folder is not the capacity alloacted")
	}
	// All actions should have completed, so all storage folders should be
	// reporting '0' in the progress denominator.
	for _, sf := range sfs {
		if sf.ProgressDenominator != 0 {
			t.Error("ProgressDenominator is indicating that actions still remain")
		}
	}

	// Close the contract manager and open a new one using the same
	// persistence.
	err = cmt.cm.Close()
	if err != nil {
		t.Fatal(err)
	}
	cmt.cm, err = New(filepath.Join(cmt.persistDir, modules.ContractManagerDir))
	if err != nil {
		t.Fatal(err)
	}

	// Check that the storage folder has been added.
	sfs = cmt.cm.StorageFolders()
	if len(sfs) != 1 {
		t.Fatal("There should be one storage folder reported", len(sfs))
	}
	// Check that the size of the storage folder is correct.
	if sfs[0].Capacity != sfSize {
		t.Error("capacity reported by storage folder is not the capacity alloacted")
	}
	if sfs[0].CapacityRemaining != sfSize {
		t.Error("capacity remaining reported by storage folder is not the capacity alloacted", sfs[0].Capacity, sfs[0].CapacityRemaining)
	}
	// Check that the storage folder as represented on disk has the correct
	// size.
	sectorLookupTableSize := int64(storageFolderGranularity * 24 * sectorMetadataDiskSize)
	expectedSize := int64(sfSize)
	fi, err := os.Stat(filepath.Join(storageFolderOne, sectorFile))
	if err != nil {
		t.Fatal(err)
	}
	if fi.Size() != expectedSize {
		t.Error("sector file had unexpected size", fi.Size(), expectedSize)
	}
	fi, err = os.Stat(filepath.Join(storageFolderOne, metadataFile))
	if err != nil {
		t.Fatal(err)
	}
	if fi.Size() != sectorLookupTableSize {
		t.Error("sector file had unexpected size", fi.Size(), sectorLookupTableSize)
	}
}<|MERGE_RESOLUTION|>--- conflicted
+++ resolved
@@ -10,11 +10,7 @@
 	"testing"
 	"time"
 
-<<<<<<< HEAD
-	"github.com/pachisi456/sia-hostdb-profiles/modules"
-=======
 	"gitlab.com/NebulousLabs/Sia/modules"
->>>>>>> c9a2fa38
 )
 
 // TestAddStorageFolder tries to add a storage folder to the contract manager,
