package modules

import (
<<<<<<< HEAD
	"github.com/pachisi456/sia-hostdb-profiles/crypto"
=======
	"gitlab.com/NebulousLabs/Sia/crypto"
>>>>>>> c9a2fa38
)

const (
	// ContractManagerDir is the standard name used for the directory that
	// contains all files directly related to the contract manager.
	ContractManagerDir = "contractmanager"

	// StorageManagerDir is standard name used for the directory that contains
	// all of the storage manager files.
	StorageManagerDir = "storagemanager"
)

type (
	// StorageFolderMetadata contains metadata about a storage folder that is
	// tracked by the storage folder manager.
	StorageFolderMetadata struct {
		Capacity          uint64 `json:"capacity"`          // bytes
		CapacityRemaining uint64 `json:"capacityremaining"` // bytes
		Index             uint16 `json:"index"`
		Path              string `json:"path"`

		// Below are statistics about the filesystem. FailedReads and
		// FailedWrites are only incremented if the filesystem is returning
		// errors when operations are being performed. A large number of
		// FailedWrites can indicate that more space has been allocated on a
		// drive than is physically available. A high number of failures can
		// also indicate disk trouble.
		FailedReads      uint64 `json:"failedreads"`
		FailedWrites     uint64 `json:"failedwrites"`
		SuccessfulReads  uint64 `json:"successfulreads"`
		SuccessfulWrites uint64 `json:"successfulwrites"`

		// Certain operations on a storage folder can take a long time (Add,
		// Remove, and Resize). The fields below indicate the progress of any
		// long running operations that might be under way in the storage
		// folder. Progress is always reported in bytes.
		ProgressNumerator   uint64
		ProgressDenominator uint64
	}

	// A StorageManager is responsible for managing storage folders and
	// sectors. Sectors are the base unit of storage that gets moved between
	// renters and hosts, and primarily is stored on the hosts.
	StorageManager interface {
		// AddSector will add a sector to the storage manager. If the sector
		// already exists, a virtual sector will be added, meaning that the
		// 'sectorData' will be ignored and no new disk space will be consumed.
		// The expiry height is used to track what height the sector can be
		// safely deleted at, though typically the host will manually delete
		// the sector before the expiry height. The same sector can be added
		// multiple times at different expiry heights, and the storage manager
		// is expected to only store the data once.
		AddSector(sectorRoot crypto.Hash, sectorData []byte) error

		// AddSectorBatch is a performance optimization over AddSector when
		// adding a bunch of virtual sectors. It is necessary because otherwise
		// potentially thousands or even tens-of-thousands of fsync calls would
		// need to be made in serial, which would prevent renters from ever
		// successfully renewing.
		AddSectorBatch(sectorRoots []crypto.Hash) error

		// AddStorageFolder adds a storage folder to the manager. The manager
		// may not check that there is enough space available on-disk to
		// support as much storage as requested, though the manager should
		// gracefully handle running out of storage unexpectedly.
		AddStorageFolder(path string, size uint64) error

		// The storage manager needs to be able to shut down.
		Close() error

		// DeleteSector deletes a sector, meaning that the manager will be
		// unable to upload that sector and be unable to provide a storage
		// proof on that sector. DeleteSector is for removing the data
		// entirely, and will remove instances of the sector appearing at all
		// heights. The primary purpose of DeleteSector is to comply with legal
		// requests to remove data.
		DeleteSector(sectorRoot crypto.Hash) error

		// ReadSector will read a sector from the storage manager, returning the
		// bytes that match the input sector root.
		ReadSector(sectorRoot crypto.Hash) ([]byte, error)

		// RemoveSector will remove a sector from the storage manager. The
		// height at which the sector expires should be provided, so that the
		// auto-expiry information for that sector can be properly updated.
		RemoveSector(sectorRoot crypto.Hash) error

		// RemoveSectorBatch is a non-ACID performance optimization to remove a
		// ton of sectors from the storage manager all at once. This is
		// necessary when clearing out an entire contract from the host.
		RemoveSectorBatch(sectorRoots []crypto.Hash) error

		// RemoveStorageFolder will remove a storage folder from the manager.
		// All storage on the folder will be moved to other storage folders,
		// meaning that no data will be lost. If the manager is unable to save
		// data, an error will be returned and the operation will be stopped. If
		// the force flag is set to true, errors will be ignored and the remove
		// operation will be completed, meaning that data will be lost.
		RemoveStorageFolder(index uint16, force bool) error

		// ResetStorageFolderHealth will reset the health statistics on a
		// storage folder.
		ResetStorageFolderHealth(index uint16) error

		// ResizeStorageFolder will grow or shrink a storage folder in the
		// manager. The manager may not check that there is enough space
		// on-disk to support growing the storage folder, but should gracefully
		// handle running out of space unexpectedly. When shrinking a storage
		// folder, any data in the folder that needs to be moved will be placed
		// into other storage folders, meaning that no data will be lost. If
		// the manager is unable to migrate the data, an error will be returned
		// and the operation will be stopped. If the force flag is set to true,
		// errors will be ignored and the resize operation completed, meaning
		// that data will be lost.
		ResizeStorageFolder(index uint16, newSize uint64, force bool) error

		// StorageFolders will return a list of storage folders tracked by the
		// manager.
		StorageFolders() []StorageFolderMetadata
	}
)<|MERGE_RESOLUTION|>--- conflicted
+++ resolved
@@ -1,11 +1,7 @@
 package modules
 
 import (
-<<<<<<< HEAD
-	"github.com/pachisi456/sia-hostdb-profiles/crypto"
-=======
 	"gitlab.com/NebulousLabs/Sia/crypto"
->>>>>>> c9a2fa38
 )
 
 const (
