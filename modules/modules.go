--- conflicted
+++ resolved
@@ -6,11 +6,7 @@
 import (
 	"time"
 
-<<<<<<< HEAD
-	"github.com/pachisi456/sia-hostdb-profiles/build"
-=======
 	"gitlab.com/NebulousLabs/Sia/build"
->>>>>>> c9a2fa38
 )
 
 var (
