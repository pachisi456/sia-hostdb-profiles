package client

import (
	"bytes"
	"encoding/json"
	"fmt"
	"io"
	"io/ioutil"
	"net/http"
	"strings"

<<<<<<< HEAD
	"github.com/pachisi456/sia-hostdb-profiles/node/api"
	"github.com/NebulousLabs/errors"
=======
	"gitlab.com/NebulousLabs/Sia/node/api"
	"gitlab.com/NebulousLabs/errors"
>>>>>>> c9a2fa38
)

// A Client makes requests to the siad HTTP API.
type Client struct {
	// Address is the API address of the siad server.
	Address string

	// Password must match the password of the siad server.
	Password string

	// UserAgent must match the User-Agent required by the siad server. If not
	// set, it defaults to "Sia-Agent".
	UserAgent string
}

// New creates a new Client using the provided address.
func New(address string) *Client {
	return &Client{
		Address: address,
	}
}

// NewRequest constructs a request to the siad HTTP API, setting the correct
// User-Agent and Basic Auth. The resource path must begin with /.
func (c *Client) NewRequest(method, resource string, body io.Reader) (*http.Request, error) {
	url := "http://" + c.Address + resource
	req, err := http.NewRequest(method, url, body)
	if err != nil {
		return nil, err
	}
	agent := c.UserAgent
	if agent == "" {
		agent = "Sia-Agent"
	}
	req.Header.Set("User-Agent", agent)
	if c.Password != "" {
		req.SetBasicAuth("", c.Password)
	}
	return req, nil
}

// drainAndClose reads rc until EOF and then closes it. drainAndClose should
// always be called on HTTP response bodies, because if the body is not fully
// read, the underlying connection can't be reused.
func drainAndClose(rc io.ReadCloser) {
	io.Copy(ioutil.Discard, rc)
	rc.Close()
}

// readAPIError decodes and returns an api.Error.
func readAPIError(r io.Reader) error {
	var apiErr api.Error
	if err := json.NewDecoder(r).Decode(&apiErr); err != nil {
		return errors.AddContext(err, "could not read error response")
	}
	return apiErr
}

// getRawResponse requests the specified resource. The response, if provided,
// will be returned in a byte slice
func (c *Client) getRawResponse(resource string) ([]byte, error) {
	req, err := c.NewRequest("GET", resource, nil)
	if err != nil {
		return nil, err
	}
	res, err := http.DefaultClient.Do(req)
	if err != nil {
		return nil, errors.AddContext(err, "request failed")
	}
	defer drainAndClose(res.Body)

	if res.StatusCode == http.StatusNotFound {
		return nil, errors.New("API call not recognized: " + resource)
	}

	// If the status code is not 2xx, decode and return the accompanying
	// api.Error.
	if res.StatusCode < 200 || res.StatusCode > 299 {
		return nil, readAPIError(res.Body)
	}

	if res.StatusCode == http.StatusNoContent {
		// no reason to read the response
		return []byte{}, nil
	}
	return ioutil.ReadAll(res.Body)
}

// getRawResponse requests part of the specified resource. The response, if
// provided, will be returned in a byte slice
func (c *Client) getRawPartialResponse(resource string, from, to uint64) ([]byte, error) {
	req, err := c.NewRequest("GET", resource, nil)
	if err != nil {
		return nil, err
	}
	req.Header.Add("Range", fmt.Sprintf("bytes=%d-%d", from, to))

	res, err := http.DefaultClient.Do(req)
	if err != nil {
		return nil, errors.AddContext(err, "request failed")
	}
	defer drainAndClose(res.Body)

	if res.StatusCode == http.StatusNotFound {
		return nil, errors.New("API call not recognized: " + resource)
	}

	// If the status code is not 2xx, decode and return the accompanying
	// api.Error.
	if res.StatusCode < 200 || res.StatusCode > 299 {
		return nil, readAPIError(res.Body)
	}

	if res.StatusCode == http.StatusNoContent {
		// no reason to read the response
		return []byte{}, nil
	}
	return ioutil.ReadAll(res.Body)
}

// get requests the specified resource. The response, if provided, will be
// decoded into obj. The resource path must begin with /.
func (c *Client) get(resource string, obj interface{}) error {
	// Request resource
	data, err := c.getRawResponse(resource)
	if err != nil {
		return err
	}
	if obj == nil {
		// No need to decode response
		return nil
	}

	// Decode response
	buf := bytes.NewBuffer(data)
	err = json.NewDecoder(buf).Decode(obj)
	if err != nil {
		return errors.AddContext(err, "could not read response")
	}
	return nil
}

// postRawResponse requests the specified resource. The response, if provided,
// will be returned in a byte slice
func (c *Client) postRawResponse(resource string, data string) ([]byte, error) {
	req, err := c.NewRequest("POST", resource, strings.NewReader(data))
	if err != nil {
		return nil, err
	}
	// TODO: is this necessary?
	req.Header.Set("Content-Type", "application/x-www-form-urlencoded")
	res, err := http.DefaultClient.Do(req)
	if err != nil {
		return nil, errors.AddContext(err, "request failed")
	}
	defer drainAndClose(res.Body)

	if res.StatusCode == http.StatusNotFound {
		return nil, errors.New("API call not recognized: " + resource)
	}

	// If the status code is not 2xx, decode and return the accompanying
	// api.Error.
	if res.StatusCode < 200 || res.StatusCode > 299 {
		return nil, readAPIError(res.Body)
	}

	if res.StatusCode == http.StatusNoContent {
		// no reason to read the response
		return []byte{}, nil
	}
	return ioutil.ReadAll(res.Body)
}

// post makes a POST request to the resource at `resource`, using `data` as the
// request body. The response, if provided, will be decoded into `obj`.
func (c *Client) post(resource string, data string, obj interface{}) error {
	// Request resource
	body, err := c.postRawResponse(resource, data)
	if err != nil {
		return err
	}
	if obj == nil {
		// No need to decode response
		return nil
	}

	// Decode response
	buf := bytes.NewBuffer(body)
	err = json.NewDecoder(buf).Decode(obj)
	if err != nil {
		return errors.AddContext(err, "could not read response")
	}
	return nil
}<|MERGE_RESOLUTION|>--- conflicted
+++ resolved
@@ -9,13 +9,8 @@
 	"net/http"
 	"strings"
 
-<<<<<<< HEAD
-	"github.com/pachisi456/sia-hostdb-profiles/node/api"
-	"github.com/NebulousLabs/errors"
-=======
 	"gitlab.com/NebulousLabs/Sia/node/api"
 	"gitlab.com/NebulousLabs/errors"
->>>>>>> c9a2fa38
 )
 
 // A Client makes requests to the siad HTTP API.
