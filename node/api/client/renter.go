--- conflicted
+++ resolved
@@ -7,12 +7,6 @@
 	"strings"
 	"time"
 
-<<<<<<< HEAD
-	"github.com/pachisi456/sia-hostdb-profiles/modules"
-	"github.com/pachisi456/sia-hostdb-profiles/node/api"
-)
-
-=======
 	"gitlab.com/NebulousLabs/Sia/modules"
 	"gitlab.com/NebulousLabs/Sia/node/api"
 	"gitlab.com/NebulousLabs/Sia/types"
@@ -45,7 +39,6 @@
 	return err
 }
 
->>>>>>> c9a2fa38
 // RenterContractsGet requests the /renter/contracts resource and returns
 // Contracts and ActiveContracts
 func (c *Client) RenterContractsGet() (rc api.RenterContracts, err error) {
@@ -56,38 +49,24 @@
 // RenterInactiveContractsGet requests the /renter/contracts resource with the
 // inactive flag set to true
 func (c *Client) RenterInactiveContractsGet() (rc api.RenterContracts, err error) {
-<<<<<<< HEAD
-	query := fmt.Sprintf("?inactive=%v", true)
-	err = c.get("/renter/contracts"+query, &rc)
-=======
 	values := url.Values{}
 	values.Set("inactive", fmt.Sprint(true))
 	err = c.get("/renter/contracts?"+values.Encode(), &rc)
->>>>>>> c9a2fa38
 	return
 }
 
 // RenterExpiredContractsGet requests the /renter/contracts resource with the
 // expired flag set to true
 func (c *Client) RenterExpiredContractsGet() (rc api.RenterContracts, err error) {
-<<<<<<< HEAD
-	query := fmt.Sprintf("?expired=%v", true)
-	err = c.get("/renter/contracts"+query, &rc)
-=======
 	values := url.Values{}
 	values.Set("expired", fmt.Sprint(true))
 	err = c.get("/renter/contracts?"+values.Encode(), &rc)
->>>>>>> c9a2fa38
 	return
 }
 
 // RenterDeletePost uses the /renter/delete endpoint to delete a file.
 func (c *Client) RenterDeletePost(siaPath string) (err error) {
-<<<<<<< HEAD
-	siaPath = strings.TrimPrefix(siaPath, "/")
-=======
-	siaPath = escapeSiaPath(trimSiaPath(siaPath))
->>>>>>> c9a2fa38
+	siaPath = escapeSiaPath(trimSiaPath(siaPath))
 	err = c.post(fmt.Sprintf("/renter/delete/%s", siaPath), "", nil)
 	return err
 }
@@ -95,12 +74,6 @@
 // RenterDownloadGet uses the /renter/download endpoint to download a file to a
 // destination on disk.
 func (c *Client) RenterDownloadGet(siaPath, destination string, offset, length uint64, async bool) (err error) {
-<<<<<<< HEAD
-	siaPath = strings.TrimPrefix(siaPath, "/")
-	query := fmt.Sprintf("%s?destination=%s&offset=%d&length=%d&httpresp=false&async=%v",
-		siaPath, destination, offset, length, async)
-	err = c.get("/renter/download/"+query, nil)
-=======
 	siaPath = escapeSiaPath(trimSiaPath(siaPath))
 	values := url.Values{}
 	values.Set("destination", url.QueryEscape(destination))
@@ -108,19 +81,12 @@
 	values.Set("length", fmt.Sprint(length))
 	values.Set("async", fmt.Sprint(async))
 	err = c.get(fmt.Sprintf("/renter/download/%s?%s", siaPath, values.Encode()), nil)
->>>>>>> c9a2fa38
 	return
 }
 
 // RenterDownloadFullGet uses the /renter/download endpoint to download a full
 // file.
 func (c *Client) RenterDownloadFullGet(siaPath, destination string, async bool) (err error) {
-<<<<<<< HEAD
-	siaPath = strings.TrimPrefix(siaPath, "/")
-	query := fmt.Sprintf("%s?destination=%s&httpresp=false&async=%v",
-		siaPath, destination, async)
-	err = c.get("/renter/download/"+query, nil)
-=======
 	siaPath = escapeSiaPath(trimSiaPath(siaPath))
 	values := url.Values{}
 	values.Set("destination", url.QueryEscape(destination))
@@ -162,42 +128,6 @@
 	values.Set("before", strconv.FormatInt(before.UnixNano(), 10))
 	values.Set("after", strconv.FormatInt(after.UnixNano(), 10))
 	err = c.post("/renter/downloads/clear", values.Encode(), nil)
->>>>>>> c9a2fa38
-	return
-}
-
-// RenterClearAllDownloadsPost requests the /renter/downloads/clear resource
-// with no parameters
-func (c *Client) RenterClearAllDownloadsPost() (err error) {
-	err = c.post("/renter/downloads/clear", "", nil)
-	return
-}
-
-// RenterClearDownloadsAfterPost requests the /renter/downloads/clear resource
-// with only the after timestamp provided
-func (c *Client) RenterClearDownloadsAfterPost(after time.Time) (err error) {
-	values := url.Values{}
-	values.Set("after", strconv.FormatInt(after.UnixNano(), 10))
-	err = c.post("/renter/downloads/clear", values.Encode(), nil)
-	return
-}
-
-// RenterClearDownloadsBeforePost requests the /renter/downloads/clear resource
-// with only the before timestamp provided
-func (c *Client) RenterClearDownloadsBeforePost(before time.Time) (err error) {
-	values := url.Values{}
-	values.Set("before", strconv.FormatInt(before.UnixNano(), 10))
-	err = c.post("/renter/downloads/clear", values.Encode(), nil)
-	return
-}
-
-// RenterClearDownloadsRangePost requests the /renter/downloads/clear resource
-// with both before and after timestamps provided
-func (c *Client) RenterClearDownloadsRangePost(after, before time.Time) (err error) {
-	values := url.Values{}
-	values.Set("before", strconv.FormatInt(before.UnixNano(), 10))
-	values.Set("after", strconv.FormatInt(after.UnixNano(), 10))
-	err = c.post("/renter/downloads/clear", values.Encode(), nil)
 	return
 }
 
@@ -210,11 +140,6 @@
 // RenterDownloadHTTPResponseGet uses the /renter/download endpoint to download
 // a file and return its data.
 func (c *Client) RenterDownloadHTTPResponseGet(siaPath string, offset, length uint64) (resp []byte, err error) {
-<<<<<<< HEAD
-	siaPath = strings.TrimPrefix(siaPath, "/")
-	query := fmt.Sprintf("%s?offset=%d&length=%d&httpresp=true", siaPath, offset, length)
-	resp, err = c.getRawResponse("/renter/download/" + query)
-=======
 	siaPath = escapeSiaPath(trimSiaPath(siaPath))
 	values := url.Values{}
 	values.Set("offset", fmt.Sprint(offset))
@@ -227,14 +152,6 @@
 // RenterFileGet uses the /renter/file/:siapath endpoint to query a file.
 func (c *Client) RenterFileGet(siaPath string) (rf api.RenterFile, err error) {
 	siaPath = escapeSiaPath(trimSiaPath(siaPath))
-	err = c.get("/renter/file/"+siaPath, &rf)
->>>>>>> c9a2fa38
-	return
-}
-
-// RenterFileGet uses the /renter/file/:siapath endpoint to query a file.
-func (c *Client) RenterFileGet(siaPath string) (rf api.RenterFile, err error) {
-	siaPath = strings.TrimPrefix(siaPath, "/")
 	err = c.get("/renter/file/"+siaPath, &rf)
 	return
 }
@@ -286,16 +203,10 @@
 
 // RenterRenamePost uses the /renter/rename/:siapath endpoint to rename a file.
 func (c *Client) RenterRenamePost(siaPathOld, siaPathNew string) (err error) {
-<<<<<<< HEAD
-	siaPathOld = strings.TrimPrefix(siaPathOld, "/")
-	siaPathNew = strings.TrimPrefix(siaPathNew, "/")
-	err = c.post("/renter/rename/"+siaPathOld, "newsiapath=/"+siaPathNew, nil)
-=======
 	siaPathOld = escapeSiaPath(trimSiaPath(siaPathOld))
 	values := url.Values{}
 	values.Set("newsiapath", fmt.Sprintf("/%s", trimSiaPath(siaPathNew)))
 	err = c.post(fmt.Sprintf("/renter/rename/%s", siaPathOld), values.Encode(), nil)
->>>>>>> c9a2fa38
 	return
 }
 
@@ -303,11 +214,7 @@
 // streamCacheSize for streaming
 func (c *Client) RenterSetStreamCacheSizePost(cacheSize uint64) (err error) {
 	values := url.Values{}
-<<<<<<< HEAD
-	values.Set("streamcachesize", strconv.FormatUint(cacheSize, 10))
-=======
 	values.Set("streamcachesize", fmt.Sprint(cacheSize))
->>>>>>> c9a2fa38
 	err = c.post("/renter", values.Encode(), nil)
 	return
 }
@@ -315,23 +222,14 @@
 // RenterStreamGet uses the /renter/stream endpoint to download data as a
 // stream.
 func (c *Client) RenterStreamGet(siaPath string) (resp []byte, err error) {
-<<<<<<< HEAD
-	siaPath = strings.TrimPrefix(siaPath, "/")
-	resp, err = c.getRawResponse("/renter/stream/" + siaPath)
-=======
 	siaPath = escapeSiaPath(trimSiaPath(siaPath))
 	resp, err = c.getRawResponse(fmt.Sprintf("/renter/stream/%s", siaPath))
->>>>>>> c9a2fa38
 	return
 }
 
 // RenterStreamPartialGet uses the /renter/stream endpoint to download a part
 // of data as a stream.
 func (c *Client) RenterStreamPartialGet(siaPath string, start, end uint64) (resp []byte, err error) {
-<<<<<<< HEAD
-	siaPath = strings.TrimPrefix(siaPath, "/")
-	resp, err = c.getRawPartialResponse("/renter/stream/"+siaPath, start, end)
-=======
 	siaPath = escapeSiaPath(trimSiaPath(siaPath))
 	resp, err = c.getRawPartialResponse(fmt.Sprintf("/renter/stream/%s", siaPath), start, end)
 	return
@@ -343,42 +241,26 @@
 	values := url.Values{}
 	values.Set("trackingpath", newPath)
 	err = c.post("/renter/file/"+siaPath, values.Encode(), nil)
->>>>>>> c9a2fa38
 	return
 }
 
 // RenterUploadPost uses the /renter/upload endpoint to upload a file
 func (c *Client) RenterUploadPost(path, siaPath string, dataPieces, parityPieces uint64) (err error) {
-<<<<<<< HEAD
-	siaPath = strings.TrimPrefix(siaPath, "/")
-=======
-	siaPath = escapeSiaPath(trimSiaPath(siaPath))
->>>>>>> c9a2fa38
+	siaPath = escapeSiaPath(trimSiaPath(siaPath))
 	values := url.Values{}
 	values.Set("source", path)
 	values.Set("datapieces", strconv.FormatUint(dataPieces, 10))
 	values.Set("paritypieces", strconv.FormatUint(parityPieces, 10))
-<<<<<<< HEAD
-	err = c.post(fmt.Sprintf("/renter/upload/%v", siaPath), values.Encode(), nil)
-=======
 	err = c.post(fmt.Sprintf("/renter/upload/%s", siaPath), values.Encode(), nil)
->>>>>>> c9a2fa38
 	return
 }
 
 // RenterUploadDefaultPost uses the /renter/upload endpoint with default
 // redundancy settings to upload a file.
 func (c *Client) RenterUploadDefaultPost(path, siaPath string) (err error) {
-<<<<<<< HEAD
-	siaPath = strings.TrimPrefix(siaPath, "/")
-	values := url.Values{}
-	values.Set("source", path)
-	err = c.post(fmt.Sprintf("/renter/upload/%v", siaPath), values.Encode(), nil)
-=======
 	siaPath = escapeSiaPath(trimSiaPath(siaPath))
 	values := url.Values{}
 	values.Set("source", path)
 	err = c.post(fmt.Sprintf("/renter/upload/%s", siaPath), values.Encode(), nil)
->>>>>>> c9a2fa38
 	return
 }