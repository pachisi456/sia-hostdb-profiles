package api

// ecosystem_helpers_test.go has a bunch of helper functions to make setting up
// large ecosystem tests easier.
//
// List of helper functions:
//    addStorageToAllHosts // adds a storage folder to every host
//    announceAllHosts     // announce all hosts to the network (and mine a block)
//    fullyConnectNodes    // connects each server tester to all the others
//    fundAllNodes         // mines blocks until all server testers have money
//    synchronizationCheck // checks that all server testers have the same recent block
//    waitForBlock         // block until the provided block is the most recent block for all server testers

import (
	"errors"
	"fmt"
	"net/url"
	"time"

<<<<<<< HEAD
	"github.com/pachisi456/sia-hostdb-profiles/build"
	"github.com/pachisi456/sia-hostdb-profiles/types"
=======
	"gitlab.com/NebulousLabs/Sia/build"
	"gitlab.com/NebulousLabs/Sia/types"
>>>>>>> c9a2fa38
)

// addStorageToAllHosts adds a storage folder with a bunch of storage to each
// host.
func addStorageToAllHosts(sts []*serverTester) error {
	for _, st := range sts {
		values := url.Values{}
		values.Set("path", st.dir)
		values.Set("size", "1048576")
		err := st.stdPostAPI("/host/storage/folders/add", values)
		if err != nil {
			return err
		}
	}
	return nil
}

// announceAllHosts will announce every host in the tester set to the
// blockchain.
func announceAllHosts(sts []*serverTester) error {
	// Check that all announcements will be on the same chain.
	_, err := synchronizationCheck(sts)
	if err != nil {
		return err
	}

	// Grab the initial transaction pool size to know how many total transactions
	// there should be after announcement.
	initialTpoolSize := len(sts[0].tpool.TransactionList())

	// Announce each host.
	for _, st := range sts {
		// Set the host to be accepting contracts.
		acceptingContractsValues := url.Values{}
		acceptingContractsValues.Set("acceptingcontracts", "true")
		err = st.stdPostAPI("/host", acceptingContractsValues)
		if err != nil {
			return err
		}

		// Fetch the host net address.
		var hg HostGET
		err = st.getAPI("/host", &hg)
		if err != nil {
			return err
		}

		// Make the announcement.
		announceValues := url.Values{}
		announceValues.Set("address", string(hg.ExternalSettings.NetAddress))
		err = st.stdPostAPI("/host/announce", announceValues)
		if err != nil {
			return err
		}
	}

	// Wait until all of the transactions have propagated to all of the nodes.
	//
	// TODO: Replace this direct transaction pool call with a call to the
	// /transactionpool endpoint.
	//
	// TODO: At some point the number of transactions needed to make an
	// announcement may change. Currently its 2.
	for i := 0; i < 50; i++ {
		if len(sts[0].tpool.TransactionList()) == len(sts)*2+initialTpoolSize {
			break
		}
		time.Sleep(time.Millisecond * 100)
	}
	if len(sts[0].tpool.TransactionList()) < len(sts)*2+initialTpoolSize {
		return fmt.Errorf("Host announcements do not seem to have propagated to the leader's tpool: %v, %v, %v", len(sts), len(sts[0].tpool.TransactionList())+initialTpoolSize, initialTpoolSize)
	}

	// Mine a block and then wait for all of the nodes to syncrhonize to it.
	_, err = sts[0].miner.AddBlock()
	if err != nil {
		return err
	}
	// Block until the block propagated to all nodes
	for _, st := range sts[1:] {
		err = waitForBlock(sts[0].cs.CurrentBlock().ID(), st)
		if err != nil {
			return (err)
		}
	}
	// Check if all nodes are on the same block now
	_, err = synchronizationCheck(sts)
	if err != nil {
		return err
	}

	// Block until every node has completed the scan of every other node, so
	// that each node has a full hostdb.
	for _, st := range sts {
		err := build.Retry(600, 100*time.Millisecond, func() error {
			var ah HostdbActiveGET
			err = st.getAPI("/hostdb/active", &ah)
			if err != nil {
				return err
			}
			if len(ah.Hosts) < len(sts) {
				return errors.New("one of the nodes hostdbs was unable to find at least one host announcement")
			}
			return nil
		})
		if err != nil {
			return err
		}
	}
	return nil
}

// fullyConnectNodes takes a bunch of tester nodes and connects each to the
// other, creating a fully connected graph so that everyone is on the same
// chain.
//
// After connecting the nodes, it verifies that all the nodes have
// synchronized.
func fullyConnectNodes(sts []*serverTester) error {
	for i, sta := range sts {
		var gg GatewayGET
		err := sta.getAPI("/gateway", &gg)
		if err != nil {
			return err
		}

		// Connect this node to every other node.
		for _, stb := range sts[i+1:] {
			// Try connecting to the other node until both have the other in
			// their peer list.
			err = build.Retry(100, time.Millisecond*100, func() error {
				// NOTE: this check depends on string-matching an error in the
				// gateway. If that error changes at all, this string will need to
				// be updated.
				err := stb.stdPostAPI("/gateway/connect/"+string(gg.NetAddress), nil)
				if err != nil && err.Error() != "already connected to this peer" {
					return err
				}

				// Check that the gateways are connected.
				bToA := false
				aToB := false
				var ggb GatewayGET
				err = stb.getAPI("/gateway", &ggb)
				if err != nil {
					return err
				}
				for _, peer := range ggb.Peers {
					if peer.NetAddress == gg.NetAddress {
						bToA = true
						break
					}
				}
				err = sta.getAPI("/gateway", &gg)
				if err != nil {
					return err
				}
				for _, peer := range gg.Peers {
					if peer.NetAddress == ggb.NetAddress {
						aToB = true
						break
					}
				}
				if !aToB || !bToA {
					return fmt.Errorf("called connect between two nodes, but they are not peers: %v %v %v %v %v %v", aToB, bToA, gg.NetAddress, ggb.NetAddress, gg.Peers, ggb.Peers)
				}
				return nil

			})
			if err != nil {
				return err
			}
		}
	}

	// Perform a synchronization check.
	_, err := synchronizationCheck(sts)
	return err
}

// fundAllNodes will make sure that each node has mined a block in the longest
// chain, then will mine enough blocks that the miner payouts manifest in the
// wallets of each node.
func fundAllNodes(sts []*serverTester) error {
	// Check that all of the nodes are synchronized.
	chainTip, err := synchronizationCheck(sts)
	if err != nil {
		return err
	}

	// Mine a block for each node to fund their wallet.
	for i := range sts {
		err := waitForBlock(chainTip, sts[i])
		if err != nil {
			return err
		}

		// Mine a block. The next iteration of this loop will ensure that the
		// block propagates and does not get orphaned.
		block, err := sts[i].miner.AddBlock()
		if err != nil {
			return err
		}
		chainTip = block.ID()
	}

	// Wait until the chain tip has propagated to the first node.
	err = waitForBlock(chainTip, sts[0])
	if err != nil {
		return err
	}

	// Mine types.MaturityDelay more blocks from the final node to mine a
	// block, to guarantee that all nodes have had their payouts mature, such
	// that their wallets can begin spending immediately.
	for i := types.BlockHeight(0); i <= types.MaturityDelay; i++ {
		_, err := sts[0].miner.AddBlock()
		if err != nil {
			return err
		}
	}

	// Block until every node has the full chain.
	_, err = synchronizationCheck(sts)
	return err
}

// synchronizationCheck takes a bunch of server testers as input and checks
// that they all have the same current block as the first server tester. The
// first server tester needs to have the most recent block in order for the
// check to work.
func synchronizationCheck(sts []*serverTester) (types.BlockID, error) {
	// Prefer returning an error in the event of a zero-length server tester -
	// an error should be returned if the developer accidentally uses a nil
	// slice instead of whatever value was intended, and there's no reason to
	// check for synchronization if there aren't any nodes to be synchronized.
	if len(sts) == 0 {
		return types.BlockID{}, errors.New("no server testers provided")
	}

	// Wait until all nodes are on the same block
	for _, st := range sts[1:] {
		err := waitForBlock(sts[0].cs.CurrentBlock().ID(), st)
		if err != nil {
			return types.BlockID{}, err
		}
	}

	var cg ConsensusGET
	err := sts[0].getAPI("/consensus", &cg)
	if err != nil {
		return types.BlockID{}, err
	}
	leaderBlockID := cg.CurrentBlock
	for i := range sts {
		// Spin until the current block matches the leader block.
		success := false
		for j := 0; j < 100; j++ {
			err = sts[i].getAPI("/consensus", &cg)
			if err != nil {
				return types.BlockID{}, err
			}
			if cg.CurrentBlock == leaderBlockID {
				success = true
				break
			}
			time.Sleep(time.Millisecond * 100)
		}
		if !success {
			return types.BlockID{}, errors.New("synchronization check failed - nodes do not seem to be synchronized")
		}
	}
	return leaderBlockID, nil
}

// waitForBlock will block until the provided chain tip is the most recent
// block in the provided testing node.
func waitForBlock(chainTip types.BlockID, st *serverTester) error {
	var cg ConsensusGET
	success := false
	for j := 0; j < 100; j++ {
		err := st.getAPI("/consensus", &cg)
		if err != nil {
			return err
		}
		if cg.CurrentBlock == chainTip {
			success = true
			break
		}
		time.Sleep(time.Millisecond * 100)
	}
	if !success {
		return errors.New("node never reached the correct chain tip")
	}
	return nil
}<|MERGE_RESOLUTION|>--- conflicted
+++ resolved
@@ -17,13 +17,8 @@
 	"net/url"
 	"time"
 
-<<<<<<< HEAD
-	"github.com/pachisi456/sia-hostdb-profiles/build"
-	"github.com/pachisi456/sia-hostdb-profiles/types"
-=======
 	"gitlab.com/NebulousLabs/Sia/build"
 	"gitlab.com/NebulousLabs/Sia/types"
->>>>>>> c9a2fa38
 )
 
 // addStorageToAllHosts adds a storage folder with a bunch of storage to each
