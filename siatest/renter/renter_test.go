package renter

import (
	"errors"
	"sync"
	"testing"
	"time"

	"github.com/NebulousLabs/Sia/crypto"
	"github.com/NebulousLabs/Sia/modules"
	"github.com/NebulousLabs/Sia/modules/renter"
	"github.com/NebulousLabs/Sia/node"
	"github.com/NebulousLabs/Sia/siatest"
	"github.com/NebulousLabs/fastrand"
)

// TestRenter executes a number of subtests using the same TestGroup to
// save time on initialization
func TestRenter(t *testing.T) {
	if testing.Short() {
		t.SkipNow()
	}

	// Create a group for the subtests
	groupParams := siatest.GroupParams{
		Hosts:   5,
		Renters: 1,
		Miners:  1,
	}
	tg, err := siatest.NewGroupFromTemplate(groupParams)
	if err != nil {
		t.Fatal("Failed to create group: ", err)
	}
	defer func() {
		if err := tg.Close(); err != nil {
			t.Fatal(err)
		}
	}()

	// Specify subtests to run
	subTests := []struct {
		name string
		test func(*testing.T, *siatest.TestGroup)
	}{
		{"TestRenterStreamingCache", testRenterStreamingCache},
		{"TestUploadDownload", testUploadDownload},
		{"TestSingleFileGet", testSingleFileGet},
		{"TestDownloadMultipleLargeSectors", testDownloadMultipleLargeSectors},
		{"TestRenterLocalRepair", testRenterLocalRepair},
		{"TestRenterRemoteRepair", testRenterRemoteRepair},
	}
	// Run subtests
	for _, subtest := range subTests {
		t.Run(subtest.name, func(t *testing.T) {
			subtest.test(t, tg)
		})
	}
}

// testUploadDownload is a subtest that uses an existing TestGroup to test if
// uploading and downloading a file works
func testUploadDownload(t *testing.T, tg *siatest.TestGroup) {
	// Grab the first of the group's renters
	renter := tg.Renters()[0]
	// Upload file, creating a piece for each host in the group
	dataPieces := uint64(1)
	parityPieces := uint64(len(tg.Hosts())) - dataPieces
	fileSize := 100 + siatest.Fuzz()
	localFile, remoteFile, err := renter.UploadNewFileBlocking(fileSize, dataPieces, parityPieces)
	if err != nil {
		t.Fatal("Failed to upload a file for testing: ", err)
	}
	// Download the file synchronously directly into memory
	_, err = renter.DownloadByStream(remoteFile)
	if err != nil {
		t.Fatal(err)
	}
	// Download the file synchronously to a file on disk
	_, err = renter.DownloadToDisk(remoteFile, false)
	if err != nil {
		t.Fatal(err)
	}
	// Download the file asynchronously and wait for the download to finish.
	localFile, err = renter.DownloadToDisk(remoteFile, true)
	if err != nil {
		t.Error(err)
	}
	if err := renter.WaitForDownload(localFile, remoteFile); err != nil {
		t.Error(err)
	}
	// Stream the file.
	_, err = renter.Stream(remoteFile)
	if err != nil {
		t.Fatal(err)
	}
	// Stream the file partially a few times. At least 1 byte is streamed.
	for i := 0; i < 5; i++ {
		from := fastrand.Intn(fileSize - 1)             // [0..fileSize-2]
		to := from + 1 + fastrand.Intn(fileSize-from-1) // [from+1..fileSize-1]
		_, err = renter.StreamPartial(remoteFile, localFile, uint64(from), uint64(to))
		if err != nil {
			t.Fatal(err)
		}
	}
}

// testSingleFileGet is a subtest that uses an existing TestGroup to test if
// using the signle file API endpoint works
func testSingleFileGet(t *testing.T, tg *siatest.TestGroup) {
	// Grab the first of the group's renters
	renter := tg.Renters()[0]
	// Upload file, creating a piece for each host in the group
	dataPieces := uint64(1)
	parityPieces := uint64(len(tg.Hosts())) - dataPieces
	fileSize := 100 + siatest.Fuzz()
	_, _, err := renter.UploadNewFileBlocking(fileSize, dataPieces, parityPieces)
	if err != nil {
		t.Fatal("Failed to upload a file for testing: ", err)
	}

	files, err := renter.Files()
	if err != nil {
		t.Fatal("Failed to get renter files: ", err)
	}

	var file modules.FileInfo
	for _, f := range files {
		file, err = renter.File(f.SiaPath)
		if err != nil {
			t.Fatal("Failed to request single file", err)
		}
		if file != f {
			t.Fatal("Single file queries does not match file previously requested.")
		}
	}
}

// testDownloadMultipleLargeSectors downloads multiple large files (>5 Sectors)
// in parallel and makes sure that the downloads are blocking each other.
func testDownloadMultipleLargeSectors(t *testing.T, tg *siatest.TestGroup) {
	// parallelDownloads is the number of downloads that are run in parallel.
	parallelDownloads := 10
	// fileSize is the size of the downloaded file.
	fileSize := int(10*modules.SectorSize) + siatest.Fuzz()
	// set download limits and reset them after test.
	// uniqueRemoteFiles is the number of files that will be uploaded to the
	// network. Downloads will choose the remote file to download randomly.
	uniqueRemoteFiles := 5
	// Grab the first of the group's renters
	renter := tg.Renters()[0]
	// set download limits and reset them after test.
	if err := renter.RenterPostRateLimit(int64(fileSize)*2, 0); err != nil {
		t.Fatal("failed to set renter bandwidth limit", err)
	}
	defer func() {
		if err := renter.RenterPostRateLimit(0, 0); err != nil {
			t.Error("failed to reset renter bandwidth limit", err)
		}
	}()

	// Upload files
	dataPieces := uint64(len(tg.Hosts())) - 1
	parityPieces := uint64(1)
	remoteFiles := make([]*siatest.RemoteFile, 0, uniqueRemoteFiles)
	for i := 0; i < uniqueRemoteFiles; i++ {
		_, remoteFile, err := renter.UploadNewFileBlocking(fileSize, dataPieces, parityPieces)
		if err != nil {
			t.Fatal("Failed to upload a file for testing: ", err)
		}
		remoteFiles = append(remoteFiles, remoteFile)
	}

	// Randomly download using download to file and download to stream methods.
	wg := new(sync.WaitGroup)
	for i := 0; i < parallelDownloads; i++ {
		wg.Add(1)
		go func() {
			var err error
			var rf = remoteFiles[fastrand.Intn(len(remoteFiles))]
			if fastrand.Intn(2) == 0 {
				_, err = renter.DownloadByStream(rf)
			} else {
				_, err = renter.DownloadToDisk(rf, false)
			}
			if err != nil {
				t.Error("Download failed:", err)
			}
			wg.Done()
		}()
	}
	wg.Wait()
}

// testRenterLocalRepair tests if a renter correctly repairs a file from disk
// after a host goes offline.
func testRenterLocalRepair(t *testing.T, tg *siatest.TestGroup) {
	// Grab the first of the group's renters
	renter := tg.Renters()[0]

	// Check that we have enough hosts for this test.
	if len(tg.Hosts()) < 2 {
		t.Fatal("This test requires at least 2 hosts")
	}

	// Set fileSize and redundancy for upload
	fileSize := int(modules.SectorSize)
	dataPieces := uint64(1)
	parityPieces := uint64(len(tg.Hosts())) - dataPieces

	// Upload file
	_, remoteFile, err := renter.UploadNewFileBlocking(fileSize, dataPieces, parityPieces)
	if err != nil {
		t.Fatal(err)
	}
	// Get the file info of the fully uploaded file. Tha way we can compare the
	// redundancies later.
	fi, err := renter.FileInfo(remoteFile)
	if err != nil {
		t.Fatal("failed to get file info", err)
	}

	// Take down one of the hosts and check if redundancy decreases.
	if err := tg.RemoveNode(tg.Hosts()[0]); err != nil {
		t.Fatal("Failed to shutdown host", err)
	}
	expectedRedundancy := float64(dataPieces+parityPieces-1) / float64(dataPieces)
	if err := renter.WaitForDecreasingRedundancy(remoteFile, expectedRedundancy); err != nil {
		t.Fatal("Redundancy isn't decreasing", err)
	}
	// We should still be able to download
	if _, err := renter.DownloadByStream(remoteFile); err != nil {
		t.Fatal("Failed to download file", err)
	}
	// Bring up a new host and check if redundancy increments again.
	if err := tg.AddNodes(node.HostTemplate); err != nil {
		t.Fatal("Failed to create a new host", err)
	}
	if err := renter.WaitForUploadRedundancy(remoteFile, fi.Redundancy); err != nil {
		t.Fatal("File wasn't repaired", err)
	}
	// We should be able to download
	if _, err := renter.DownloadByStream(remoteFile); err != nil {
		t.Fatal("Failed to download file", err)
	}
}

// testRenterRemoteRepair tests if a renter correctly repairs a file by
// downloading it after a host goes offline.
func testRenterRemoteRepair(t *testing.T, tg *siatest.TestGroup) {
	// Grab the first of the group's renters
	r := tg.Renters()[0]

	// Check that we have enough hosts for this test.
	if len(tg.Hosts()) < 2 {
		t.Fatal("This test requires at least 2 hosts")
	}

	// Set fileSize and redundancy for upload
	fileSize := int(modules.SectorSize)
	dataPieces := uint64(1)
	parityPieces := uint64(len(tg.Hosts())) - dataPieces

	// Upload file
	localFile, remoteFile, err := r.UploadNewFileBlocking(fileSize, dataPieces, parityPieces)
	if err != nil {
		t.Fatal(err)
	}
	// Get the file info of the fully uploaded file. Tha way we can compare the
	// redundancieslater.
	fi, err := r.FileInfo(remoteFile)
	if err != nil {
		t.Fatal("failed to get file info", err)
	}

	// Delete the file locally.
	if err := localFile.Delete(); err != nil {
		t.Fatal("failed to delete local file", err)
	}

	// Take down all of the parity hosts and check if redundancy decreases.
	for i := uint64(0); i < parityPieces; i++ {
		if err := tg.RemoveNode(tg.Hosts()[0]); err != nil {
			t.Fatal("Failed to shutdown host", err)
		}
	}
	expectedRedundancy := float64(dataPieces+parityPieces-1) / float64(dataPieces)
	if err := r.WaitForDecreasingRedundancy(remoteFile, expectedRedundancy); err != nil {
		t.Fatal("Redundancy isn't decreasing", err)
	}
	// We should still be able to download
	if _, err := r.DownloadByStream(remoteFile); err != nil {
		t.Fatal("Failed to download file", err)
	}
	// Bring up new parity hosts and check if redundancy increments again.
	if err := tg.AddNodeN(node.HostTemplate, int(parityPieces)); err != nil {
		t.Fatal("Failed to create a new host", err)
	}
	// When doing remote repair the redundancy might not reach 100%.
	expectedRedundancy = (1.0 - renter.RemoteRepairDownloadThreshold) * fi.Redundancy
	if err := r.WaitForUploadRedundancy(remoteFile, expectedRedundancy); err != nil {
		t.Fatal("File wasn't repaired", err)
	}
	// We should be able to download
	if _, err := r.DownloadByStream(remoteFile); err != nil {
		t.Fatal("Failed to download file", err)
	}
}

<<<<<<< HEAD
// TestDownloadInterruptedBeforeSendingRevision runs testDownloadInterrupted
// with a dependency that interrupts the download before sending the signed
// revision to the host.
func TestDownloadInterruptedBeforeSendingRevision(t *testing.T) {
	testDownloadInterrupted(t, newDependencyInterruptDownloadBeforeSendingRevision())
}

// TestDownloadInterruptedAfterSendingRevision runs testDownloadInterrupted
// with a dependency that interrupts the download after sending the signed
// revision to the host.
func TestDownloadInterruptedAfterSendingRevision(t *testing.T) {
	testDownloadInterrupted(t, newDependencyInterruptDownloadAfterSendingRevision())
}

// TestUploadInterruptedBeforeSendingRevision runs testUploadInterrupted with a
// dependency that interrupts the upload before sending the signed revision to
// the host.
func TestUploadInterruptedBeforeSendingRevision(t *testing.T) {
	testUploadInterrupted(t, newDependencyInterruptUploadBeforeSendingRevision())
}

// TestUploadInterruptedAfterSendingRevision runs testUploadInterrupted with a
// dependency that interrupts the upload after sending the signed revision to
// the host.
func TestUploadInterruptedAfterSendingRevision(t *testing.T) {
	testUploadInterrupted(t, newDependencyInterruptUploadAfterSendingRevision())
}

// testDownloadInterrupted interrupts a download using the provided dependencies.
func testDownloadInterrupted(t *testing.T, deps *siatest.DependencyInterruptOnceOnKeyword) {
	if testing.Short() {
		t.SkipNow()
	}

	// Get a directory for testing.
	testDir, err := siatest.TestDir(t.Name())
	if err != nil {
		t.Fatal(err)
	}

	// Create a group with a single renter and two hosts using the dependencies
	// for the renter.
	renterTemplate := node.Renter(testDir + "/renter")
	renterTemplate.ContractSetDeps = deps
	tg, err := siatest.NewGroup(renterTemplate, node.Host(testDir+"/host1"),
		node.Host(testDir+"/host2"), siatest.Miner(testDir+"/miner"))
	if err != nil {
		t.Fatal("Failed to create group: ", err)
	}
	defer func() {
		if err := tg.Close(); err != nil {
			t.Fatal(err)
		}
	}()

	// Upload a file that's 1 chunk large.
	renter := tg.Renters()[0]
	dataPieces := uint64(1)
	parityPieces := uint64(1)
	chunkSize := siatest.ChunkSize(uint64(dataPieces))
	_, remoteFile, err := renter.UploadNewFileBlocking(int(chunkSize), dataPieces, parityPieces)
	if err != nil {
		t.Fatal(err)
	}

	// Set the bandwidth limit to 1 chunk per second.
	if err := renter.RenterPostRateLimit(int64(chunkSize), int64(chunkSize)); err != nil {
		t.Fatal(err)
	}

	// Call fail on the dependency every 100 ms.
	cancel := make(chan struct{})
	wg := new(sync.WaitGroup)
	wg.Add(1)
	go func() {
		for {
			// Cause the next download to fail.
			deps.Fail()
			select {
			case <-cancel:
				wg.Done()
				return
			case <-time.After(100 * time.Millisecond):
			}
		}
	}()
	// Try downloading the file 5 times.
	for i := 0; i < 5; i++ {
		if _, err := renter.DownloadByStream(remoteFile); err == nil {
			t.Fatal("Download shouldn't suceed since it was interrupted")
		}
	}
	// Stop calling fail on the dependency.
	close(cancel)
	wg.Wait()
	deps.Disable()
	// Download the file once more successfully
	if _, err := renter.DownloadByStream(remoteFile); err != nil {
		t.Fatal("Failed to download the file", err)
	}
}

// testUploadInterrupted let's the upload fail using the provided dependencies
// and makes sure that this doesn't corrupt the contract.
func testUploadInterrupted(t *testing.T, deps *siatest.DependencyInterruptOnceOnKeyword) {
	if testing.Short() {
		t.SkipNow()
	}

	// Get a directory for testing.
	testDir, err := siatest.TestDir(t.Name())
=======
// testRenterStreamingCache checks if the chunk cache works correctly.
func testRenterStreamingCache(t *testing.T, tg *siatest.TestGroup) {
	// Grab the first of the group's renters
	r := tg.Renters()[0]

	// Set fileSize and redundancy for upload
	dataPieces := uint64(1)
	parityPieces := uint64(len(tg.Hosts())) - dataPieces

	// Set the bandwidth limit to 1 chunk per second.
	pieceSize := modules.SectorSize - crypto.TwofishOverhead
	chunkSize := int64(pieceSize * dataPieces)
	if err := r.RenterPostRateLimit(chunkSize, chunkSize); err != nil {
		t.Fatal(err)
	}

	rg, err := r.RenterGet()
	if err != nil {
		t.Fatal(err, "Could not request RenterGe()")
	}
	if rg.Settings.MaxDownloadSpeed != chunkSize {
		t.Fatal(errors.New("MaxDownloadSpeed doesn't match value set through RenterPostRateLimit"))
	}
	if rg.Settings.MaxUploadSpeed != chunkSize {
		t.Fatal(errors.New("MaxUploadSpeed doesn't match value set through RenterPostRateLimit"))
	}

	// Upload a file that is a single chunk big.
	_, remoteFile, err := r.UploadNewFileBlocking(int(chunkSize), dataPieces, parityPieces)
>>>>>>> 156bf265
	if err != nil {
		t.Fatal(err)
	}

<<<<<<< HEAD
	// Create a group with a single renter and two hosts using the dependencies
	// for the renter.
	renterTemplate := node.Renter(testDir + "/renter")
	renterTemplate.ContractSetDeps = deps
	tg, err := siatest.NewGroup(renterTemplate, node.Host(testDir+"/host1"),
		node.Host(testDir+"/host2"), siatest.Miner(testDir+"/miner"))
	if err != nil {
		t.Fatal("Failed to create group: ", err)
	}
	defer func() {
		if err := tg.Close(); err != nil {
			t.Fatal(err)
		}
	}()

	// Set the bandwidth limit to 1 chunk per second.
	renter := tg.Renters()[0]
	dataPieces := uint64(1)
	parityPieces := uint64(1)
	chunkSize := siatest.ChunkSize(uint64(dataPieces))
	if err := renter.RenterPostRateLimit(int64(chunkSize), int64(chunkSize)); err != nil {
		t.Fatal(err)
	}

	// Call fail on the dependency every two seconds to allow some uploads to
	// finish.
	cancel := make(chan struct{})
	wg := new(sync.WaitGroup)
	wg.Add(1)
	go func() {
		// Loop until cancel was closed or we reach 5 iterations. Otherwise we
		// might end up blocking the upload for too long.
		for i := 0; i < 5; i++ {
			// Cause the next upload to fail.
			deps.Fail()
			select {
			case <-cancel:
				wg.Done()
				return
			case <-time.After(100 * time.Millisecond):
			}
		}
		wg.Done()
	}()

	// Upload a file that's 1 chunk large.
	_, remoteFile, err := renter.UploadNewFileBlocking(int(chunkSize), dataPieces, parityPieces)
	if err != nil {
		t.Fatal(err)
	}
	// Stop calling fail on the dependency.
	close(cancel)
	wg.Wait()
	deps.Disable()
	// Download the file.
	if _, err := renter.DownloadByStream(remoteFile); err != nil {
		t.Fatal("Failed to download the file", err)
=======
	// Download the same chunk 250 times. This should take at least 250 seconds
	// without caching but not more than 30 with caching.
	start := time.Now()
	for i := 0; i < 250; i++ {
		if _, err := r.Stream(remoteFile); err != nil {
			t.Fatal(err)
		}
		if time.Since(start) > time.Second*30 {
			t.Fatal("download took longer than 30 seconds")
		}
>>>>>>> 156bf265
	}
}<|MERGE_RESOLUTION|>--- conflicted
+++ resolved
@@ -306,7 +306,6 @@
 	}
 }
 
-<<<<<<< HEAD
 // TestDownloadInterruptedBeforeSendingRevision runs testDownloadInterrupted
 // with a dependency that interrupts the download before sending the signed
 // revision to the host.
@@ -418,42 +417,10 @@
 
 	// Get a directory for testing.
 	testDir, err := siatest.TestDir(t.Name())
-=======
-// testRenterStreamingCache checks if the chunk cache works correctly.
-func testRenterStreamingCache(t *testing.T, tg *siatest.TestGroup) {
-	// Grab the first of the group's renters
-	r := tg.Renters()[0]
-
-	// Set fileSize and redundancy for upload
-	dataPieces := uint64(1)
-	parityPieces := uint64(len(tg.Hosts())) - dataPieces
-
-	// Set the bandwidth limit to 1 chunk per second.
-	pieceSize := modules.SectorSize - crypto.TwofishOverhead
-	chunkSize := int64(pieceSize * dataPieces)
-	if err := r.RenterPostRateLimit(chunkSize, chunkSize); err != nil {
-		t.Fatal(err)
-	}
-
-	rg, err := r.RenterGet()
-	if err != nil {
-		t.Fatal(err, "Could not request RenterGe()")
-	}
-	if rg.Settings.MaxDownloadSpeed != chunkSize {
-		t.Fatal(errors.New("MaxDownloadSpeed doesn't match value set through RenterPostRateLimit"))
-	}
-	if rg.Settings.MaxUploadSpeed != chunkSize {
-		t.Fatal(errors.New("MaxUploadSpeed doesn't match value set through RenterPostRateLimit"))
-	}
-
-	// Upload a file that is a single chunk big.
-	_, remoteFile, err := r.UploadNewFileBlocking(int(chunkSize), dataPieces, parityPieces)
->>>>>>> 156bf265
-	if err != nil {
-		t.Fatal(err)
-	}
-
-<<<<<<< HEAD
+	if err != nil {
+		t.Fatal(err)
+	}
+
 	// Create a group with a single renter and two hosts using the dependencies
 	// for the renter.
 	renterTemplate := node.Renter(testDir + "/renter")
@@ -511,7 +478,42 @@
 	// Download the file.
 	if _, err := renter.DownloadByStream(remoteFile); err != nil {
 		t.Fatal("Failed to download the file", err)
-=======
+	}
+}
+
+// testRenterStreamingCache checks if the chunk cache works correctly.
+func testRenterStreamingCache(t *testing.T, tg *siatest.TestGroup) {
+	// Grab the first of the group's renters
+	r := tg.Renters()[0]
+
+	// Set fileSize and redundancy for upload
+	dataPieces := uint64(1)
+	parityPieces := uint64(len(tg.Hosts())) - dataPieces
+
+	// Set the bandwidth limit to 1 chunk per second.
+	pieceSize := modules.SectorSize - crypto.TwofishOverhead
+	chunkSize := int64(pieceSize * dataPieces)
+	if err := r.RenterPostRateLimit(chunkSize, chunkSize); err != nil {
+		t.Fatal(err)
+	}
+
+	rg, err := r.RenterGet()
+	if err != nil {
+		t.Fatal(err, "Could not request RenterGe()")
+	}
+	if rg.Settings.MaxDownloadSpeed != chunkSize {
+		t.Fatal(errors.New("MaxDownloadSpeed doesn't match value set through RenterPostRateLimit"))
+	}
+	if rg.Settings.MaxUploadSpeed != chunkSize {
+		t.Fatal(errors.New("MaxUploadSpeed doesn't match value set through RenterPostRateLimit"))
+	}
+
+	// Upload a file that is a single chunk big.
+	_, remoteFile, err := r.UploadNewFileBlocking(int(chunkSize), dataPieces, parityPieces)
+	if err != nil {
+		t.Fatal(err)
+	}
+
 	// Download the same chunk 250 times. This should take at least 250 seconds
 	// without caching but not more than 30 with caching.
 	start := time.Now()
@@ -522,6 +524,5 @@
 		if time.Since(start) > time.Second*30 {
 			t.Fatal("download took longer than 30 seconds")
 		}
->>>>>>> 156bf265
 	}
 }