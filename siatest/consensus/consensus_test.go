--- conflicted
+++ resolved
@@ -4,15 +4,9 @@
 	"reflect"
 	"testing"
 
-<<<<<<< HEAD
-	"github.com/pachisi456/sia-hostdb-profiles/node"
-	"github.com/pachisi456/sia-hostdb-profiles/siatest"
-	"github.com/pachisi456/sia-hostdb-profiles/types"
-=======
 	"gitlab.com/NebulousLabs/Sia/node"
 	"gitlab.com/NebulousLabs/Sia/siatest"
 	"gitlab.com/NebulousLabs/Sia/types"
->>>>>>> c9a2fa38
 )
 
 // TestApiHeight checks if the consensus api endpoint works
@@ -66,11 +60,7 @@
 		Renters: 1,
 		Miners:  1,
 	}
-<<<<<<< HEAD
-	tg, err := siatest.NewGroupFromTemplate(groupParams)
-=======
 	tg, err := siatest.NewGroupFromTemplate(consensusTestDir(t.Name()), groupParams)
->>>>>>> c9a2fa38
 	if err != nil {
 		t.Fatal("Failed to create group: ", err)
 	}
