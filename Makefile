# These variables get inserted into ./build/commit.go
BUILD_TIME=$(shell date)
GIT_REVISION=$(shell git rev-parse --short HEAD)
GIT_DIRTY=$(shell git diff-index --quiet HEAD -- || echo "✗-")

ldflags= -X github.com/NebulousLabs/Sia/build.GitRevision=${GIT_DIRTY}${GIT_REVISION} \
-X "github.com/NebulousLabs/Sia/build.BuildTime=${BUILD_TIME}"

# all will build and install release binaries
all: release

# dependencies installs all of the dependencies that are required for building
# Sia.
dependencies:
	# Consensus Dependencies
	go get -u github.com/NebulousLabs/demotemutex
	go get -u github.com/NebulousLabs/fastrand
	go get -u github.com/NebulousLabs/merkletree
	go get -u github.com/NebulousLabs/bolt
	go get -u golang.org/x/crypto/blake2b
	go get -u golang.org/x/crypto/ed25519
	# Module + Daemon Dependencies
	go get -u github.com/NebulousLabs/entropy-mnemonics
	go get -u github.com/NebulousLabs/errors
	go get -u github.com/NebulousLabs/go-upnp
	go get -u github.com/NebulousLabs/ratelimit
	go get -u github.com/NebulousLabs/threadgroup
	go get -u github.com/NebulousLabs/writeaheadlog
	go get -u github.com/klauspost/reedsolomon
	go get -u github.com/julienschmidt/httprouter
	go get -u github.com/inconshreveable/go-update
	go get -u github.com/kardianos/osext
	go get -u github.com/inconshreveable/mousetrap
	# Frontend Dependencies
	go get -u golang.org/x/crypto/ssh/terminal
	go get -u github.com/spf13/cobra/...
	# Developer Dependencies
	go install -race std
	go get -u github.com/client9/misspell/cmd/misspell
	go get -u github.com/golang/lint/golint
	go get -u github.com/NebulousLabs/glyphcheck

# pkgs changes which packages the makefile calls operate on. run changes which
# tests are run during testing.
run = .
pkgs = ./build ./cmd/siac ./cmd/siad ./compatibility ./crypto ./encoding ./modules ./modules/consensus ./modules/explorer \
       ./modules/gateway ./modules/host ./modules/host/contractmanager ./modules/renter ./modules/renter/contractor       \
       ./modules/renter/hostdb ./modules/renter/hostdb/hosttree ./modules/renter/proto ./modules/miner ./modules/wallet   \
       ./modules/transactionpool ./node ./node/api ./persist ./siatest ./siatest/consensus ./siatest/renter               \
       ./siatest/wallet ./node/api/server ./sync ./types

# fmt calls go fmt on all packages.
fmt:
	gofmt -s -l -w $(pkgs)

# vet calls go vet on all packages.
# NOTE: go vet requires packages to be built in order to obtain type info.
vet: release-std
	go vet $(pkgs)

<<<<<<< HEAD
# will always run on some packages for a while.
lintpkgs = ./build ./cmd/siac ./cmd/siad ./compatibility ./crypto ./encoding ./modules ./modules/consensus ./modules/explorer \
           ./modules/gateway ./modules/host ./modules/miner ./modules/host/contractmanager ./modules/renter ./modules/renter/contractor ./modules/renter/hostdb \
           ./modules/renter/hostdb/hosttree ./modules/renter/proto ./modules/wallet ./modules/transactionpool ./node ./node/api ./node/api/server ./persist \
           ./siatest ./siatest/consensus ./siatest/renter ./siatest/wallet
=======
>>>>>>> 9f42db0c
lint:
	golint -min_confidence=1.0 -set_exit_status $(pkgs)

# spellcheck checks for misspelled words in comments or strings.
spellcheck:
	misspell -error .

# debug builds and installs debug binaries.
debug:
	go install -tags='debug profile netgo' -ldflags='$(ldflags)' $(pkgs)
debug-race:
	go install -race -tags='debug profile netgo' -ldflags='$(ldflags)' $(pkgs)

# dev builds and installs developer binaries.
dev:
	go install -tags='dev debug profile netgo' -ldflags='$(ldflags)' $(pkgs)
dev-race:
	go install -race -tags='dev debug profile netgo' -ldflags='$(ldflags)' $(pkgs)

# release builds and installs release binaries.
release:
	go install -tags='netgo' -a -ldflags='-s -w $(ldflags)' $(pkgs)
release-race:
	go install -race -tags='netgo' -a -ldflags='-s -w $(ldflags)' $(pkgs)

# clean removes all directories that get automatically created during
# development.
clean:
	rm -rf release doc/whitepaper.aux doc/whitepaper.log doc/whitepaper.pdf

test:
	go test -short -tags='debug testing netgo' -timeout=5s $(pkgs) -run=$(run)
test-v:
	go test -race -v -short -tags='debug testing netgo' -timeout=15s $(pkgs) -run=$(run)
test-long: clean fmt vet lint
	go test -v -race -tags='testing debug netgo' -timeout=500s $(pkgs) -run=$(run)
test-vlong: clean fmt vet lint
	go test -v -race -tags='testing debug vlong netgo' -timeout=5000s $(pkgs) -run=$(run)
test-cpu:
	go test -v -tags='testing debug netgo' -timeout=500s -cpuprofile cpu.prof $(pkgs) -run=$(run)
test-mem:
	go test -v -tags='testing debug netgo' -timeout=500s -memprofile mem.prof $(pkgs) -run=$(run)
bench: clean fmt
	go test -tags='debug testing netgo' -timeout=500s -run=XXX -bench=$(run) $(pkgs)
cover: clean
	@mkdir -p cover/modules
	@mkdir -p cover/modules/renter
	@mkdir -p cover/modules/host
	@for package in $(pkgs); do                                                                                                 \
		go test -tags='testing debug' -timeout=500s -covermode=atomic -coverprofile=cover/$$package.out ./$$package -run=$(run) \
		&& go tool cover -html=cover/$$package.out -o=cover/$$package.html                                                      \
		&& rm cover/$$package.out ;                                                                                             \
	done

# whitepaper builds the whitepaper from whitepaper.tex. pdflatex has to be
# called twice because references will not update correctly the first time.
whitepaper:
	@pdflatex -output-directory=doc whitepaper.tex > /dev/null
	pdflatex -output-directory=doc whitepaper.tex

.PHONY: all dependencies fmt install release release-std xc clean test test-v test-long cover cover-integration cover-unit whitepaper
<|MERGE_RESOLUTION|>--- conflicted
+++ resolved
@@ -58,14 +58,11 @@
 vet: release-std
 	go vet $(pkgs)
 
-<<<<<<< HEAD
 # will always run on some packages for a while.
 lintpkgs = ./build ./cmd/siac ./cmd/siad ./compatibility ./crypto ./encoding ./modules ./modules/consensus ./modules/explorer \
            ./modules/gateway ./modules/host ./modules/miner ./modules/host/contractmanager ./modules/renter ./modules/renter/contractor ./modules/renter/hostdb \
            ./modules/renter/hostdb/hosttree ./modules/renter/proto ./modules/wallet ./modules/transactionpool ./node ./node/api ./node/api/server ./persist \
            ./siatest ./siatest/consensus ./siatest/renter ./siatest/wallet
-=======
->>>>>>> 9f42db0c
 lint:
 	golint -min_confidence=1.0 -set_exit_status $(pkgs)
 
