package persist

import (
	"io/ioutil"
	"os"
	"path/filepath"
	"strings"
	"testing"

<<<<<<< HEAD
	"github.com/pachisi456/sia-hostdb-profiles/build"
=======
	"gitlab.com/NebulousLabs/Sia/build"
>>>>>>> c9a2fa38
)

// TestLogger checks that the basic functions of the file logger work as
// designed.
func TestLogger(t *testing.T) {
	if testing.Short() {
		t.SkipNow()
	}
	// Create a folder for the log file.
	testdir := build.TempDir(persistDir, t.Name())
	err := os.MkdirAll(testdir, 0700)
	if err != nil {
		t.Fatal(err)
	}

	// Create the logger.
	logFilename := filepath.Join(testdir, "test.log")
	fl, err := NewFileLogger(logFilename)
	if err != nil {
		t.Fatal(err)
	}

	// Write an example statement, and then close the logger.
	fl.Println("TEST: this should get written to the logfile")
	err = fl.Close()
	if err != nil {
		t.Fatal(err)
	}

	// Check that data was written to the log file. There should be three
	// lines, one for startup, the example line, and one to close the logger.
	expectedSubstring := []string{"STARTUP", "TEST", "SHUTDOWN", ""} // file ends with a newline
	fileData, err := ioutil.ReadFile(logFilename)
	if err != nil {
		t.Fatal(err)
	}
	fileLines := strings.Split(string(fileData), "\n")
	for i, line := range fileLines {
		if !strings.Contains(string(line), expectedSubstring[i]) {
			t.Error("did not find the expected message in the logger")
		}
	}
	if len(fileLines) != 4 { // file ends with a newline
		t.Error("logger did not create the correct number of lines:", len(fileLines))
	}
}

// TestLoggerCritical prints a critical message from the logger.
func TestLoggerCritical(t *testing.T) {
	// Create a folder for the log file.
	testdir := build.TempDir(persistDir, t.Name())
	err := os.MkdirAll(testdir, 0700)
	if err != nil {
		t.Fatal(err)
	}

	// Create the logger.
	logFilename := filepath.Join(testdir, "test.log")
	fl, err := NewFileLogger(logFilename)
	if err != nil {
		t.Fatal(err)
	}

	// Write a catch for a panic that should trigger when logger.Critical is
	// called.
	defer func() {
		r := recover()
		if r == nil {
			t.Error("critical message was not thrown in a panic")
		}

		// Close the file logger to clean up the test.
		err = fl.Close()
		if err != nil {
			t.Fatal(err)
		}
	}()
	fl.Critical("a critical message")
}<|MERGE_RESOLUTION|>--- conflicted
+++ resolved
@@ -7,11 +7,7 @@
 	"strings"
 	"testing"
 
-<<<<<<< HEAD
-	"github.com/pachisi456/sia-hostdb-profiles/build"
-=======
 	"gitlab.com/NebulousLabs/Sia/build"
->>>>>>> c9a2fa38
 )
 
 // TestLogger checks that the basic functions of the file logger work as
