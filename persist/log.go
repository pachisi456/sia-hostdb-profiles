package persist

import (
	"fmt"
	"io"
	"log"
	"os"
	"sync"

<<<<<<< HEAD
	"github.com/pachisi456/sia-hostdb-profiles/build"
=======
	"gitlab.com/NebulousLabs/Sia/build"
>>>>>>> c9a2fa38
)

// Logger is a wrapper for the standard library logger that enforces logging
// with the Sia-standard settings. It also supports a Close method, which
// attempts to close the underlying io.Writer.
type Logger struct {
	*log.Logger
	w io.Writer
}

// Close logs a shutdown message and closes the Logger's underlying io.Writer,
// if it is also an io.Closer.
func (l *Logger) Close() error {
	l.Output(2, "SHUTDOWN: Logging has terminated.")
	if c, ok := l.w.(io.Closer); ok {
		return c.Close()
	}
	return nil
}

// Critical logs a message with a CRITICAL prefix that guides the user to the
// Sia github tracker. If debug mode is enabled, it will also write the message
// to os.Stderr and panic. Critical should only be called if there has been a
// developer error, otherwise Severe should be called.
func (l *Logger) Critical(v ...interface{}) {
	l.Output(2, "CRITICAL: "+fmt.Sprintln(v...))
	build.Critical(v...)
}

// Debug is equivalent to Logger.Print when build.DEBUG is true. Otherwise it
// is a no-op.
func (l *Logger) Debug(v ...interface{}) {
	if build.DEBUG {
		l.Output(2, fmt.Sprint(v...))
	}
}

// Debugf is equivalent to Logger.Printf when build.DEBUG is true. Otherwise it
// is a no-op.
func (l *Logger) Debugf(format string, v ...interface{}) {
	if build.DEBUG {
		l.Output(2, fmt.Sprintf(format, v...))
	}
}

// Debugln is equivalent to Logger.Println when build.DEBUG is true. Otherwise
// it is a no-op.
func (l *Logger) Debugln(v ...interface{}) {
	if build.DEBUG {
		l.Output(2, "[DEBUG] "+fmt.Sprintln(v...))
	}
}

// Severe logs a message with a SEVERE prefix. If debug mode is enabled, it
// will also write the message to os.Stderr and panic. Severe should be called
// if there is a severe problem with the user's machine or setup that should be
// addressed ASAP but does not necessarily require that the machine crash or
// exit.
func (l *Logger) Severe(v ...interface{}) {
	l.Output(2, "SEVERE: "+fmt.Sprintln(v...))
	build.Severe(v...)
}

// NewLogger returns a logger that can be closed. Calls should not be made to
// the logger after 'Close' has been called.
func NewLogger(w io.Writer) *Logger {
	l := log.New(w, "", log.Ldate|log.Ltime|log.Lmicroseconds|log.Lshortfile|log.LUTC)
	l.Output(3, "STARTUP: Logging has started. Siad Version "+build.Version) // Call depth is 3 because NewLogger is usually called by NewFileLogger
	return &Logger{l, w}
}

// closeableFile wraps an os.File to perform sanity checks on its Write and
// Close methods. When the checks are enabled, calls to Write or Close will
// panic if they are called after the file has already been closed.
type closeableFile struct {
	*os.File
	closed bool
	mu     sync.RWMutex
}

// Close closes the file and sets the closed flag.
func (cf *closeableFile) Close() error {
	cf.mu.Lock()
	defer cf.mu.Unlock()
	// Sanity check - close should not have been called yet.
	if cf.closed {
		build.Critical("cannot close the file; already closed")
	}

	// Ensure that all data has actually hit the disk.
	if err := cf.Sync(); err != nil {
		return err
	}
	cf.closed = true
	return cf.File.Close()
}

// Write takes the input data and writes it to the file.
func (cf *closeableFile) Write(b []byte) (int, error) {
	cf.mu.RLock()
	defer cf.mu.RUnlock()
	// Sanity check - close should not have been called yet.
	if cf.closed {
		build.Critical("cannot write to the file after it has been closed")
	}
	return cf.File.Write(b)
}

// NewFileLogger returns a logger that logs to logFilename. The file is opened
// in append mode, and created if it does not exist.
func NewFileLogger(logFilename string) (*Logger, error) {
	logFile, err := os.OpenFile(logFilename, os.O_WRONLY|os.O_CREATE|os.O_APPEND, 0660)
	if err != nil {
		return nil, err
	}
	cf := &closeableFile{File: logFile}
	return NewLogger(cf), nil
}<|MERGE_RESOLUTION|>--- conflicted
+++ resolved
@@ -7,11 +7,7 @@
 	"os"
 	"sync"
 
-<<<<<<< HEAD
-	"github.com/pachisi456/sia-hostdb-profiles/build"
-=======
 	"gitlab.com/NebulousLabs/Sia/build"
->>>>>>> c9a2fa38
 )
 
 // Logger is a wrapper for the standard library logger that enforces logging
