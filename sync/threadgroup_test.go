package sync

import (
	"net"
	"os"
	"path/filepath"
	"sync"
	"testing"
	"time"

<<<<<<< HEAD
	"github.com/pachisi456/sia-hostdb-profiles/build"
=======
	"gitlab.com/NebulousLabs/Sia/build"
>>>>>>> c9a2fa38
)

// TestThreadGroupStopEarly tests that a thread group can correctly interrupt
// an ongoing process.
func TestThreadGroupStopEarly(t *testing.T) {
	if testing.Short() {
		t.SkipNow()
	}
	t.Parallel()

	var tg ThreadGroup
	for i := 0; i < 10; i++ {
		err := tg.Add()
		if err != nil {
			t.Fatal(err)
		}

		go func() {
			defer tg.Done()
			select {
			case <-time.After(1 * time.Second):
			case <-tg.StopChan():
			}
		}()
	}
	start := time.Now()
	err := tg.Stop()
	elapsed := time.Since(start)
	if err != nil {
		t.Fatal(err)
	} else if elapsed > 100*time.Millisecond {
		t.Fatal("Stop did not interrupt goroutines")
	}
}

// TestThreadGroupWait tests that a thread group will correctly wait for
// existing processes to halt.
func TestThreadGroupWait(t *testing.T) {
	if testing.Short() {
		t.SkipNow()
	}
	t.Parallel()

	var tg ThreadGroup
	for i := 0; i < 10; i++ {
		err := tg.Add()
		if err != nil {
			t.Fatal(err)
		}

		go func() {
			defer tg.Done()
			time.Sleep(time.Second)
		}()
	}
	start := time.Now()
	err := tg.Stop()
	elapsed := time.Since(start)
	if err != nil {
		t.Fatal(err)
	} else if elapsed < time.Millisecond*950 {
		t.Fatal("Stop did not wait for goroutines:", elapsed)
	}
}

// TestThreadGroupStop tests the behavior of a ThreadGroup after Stop has been
// called.
func TestThreadGroupStop(t *testing.T) {
	// Create a thread group and stop it.
	var tg ThreadGroup
	// Create an array to track the order of execution for OnStop and AfterStop
	// calls.
	var stopCalls []int

	// isStopped should return false
	if tg.isStopped() {
		t.Error("isStopped returns true on unstopped ThreadGroup")
	}
	// The cannel provided by StopChan should be open.
	select {
	case <-tg.StopChan():
		t.Error("stop chan appears to be closed")
	default:
	}

	// OnStop and AfterStop should queue their functions, but not call them.
	// 'Add' and 'Done' are setup around the OnStop functions, to make sure
	// that the OnStop functions are called before waiting for all calls to
	// 'Done' to come through.
	//
	// Note: the practice of calling Add outside of OnStop and Done inside of
	// OnStop is a bad one - any call to tg.Flush() will cause a deadlock
	// because the stop functions will not be called but tg.Flush will be
	// waiting for the thread group counter to reach zero.
	err := tg.Add()
	if err != nil {
		t.Fatal(err)
	}
	err = tg.Add()
	if err != nil {
		t.Fatal(err)
	}
	tg.OnStop(func() {
		tg.Done()
		stopCalls = append(stopCalls, 1)
	})
	tg.OnStop(func() {
		tg.Done()
		stopCalls = append(stopCalls, 2)
	})
	tg.AfterStop(func() {
		stopCalls = append(stopCalls, 10)
	})
	tg.AfterStop(func() {
		stopCalls = append(stopCalls, 20)
	})
	// None of the stop calls should have been called yet.
	if len(stopCalls) != 0 {
		t.Fatal("Stop calls were called too early")
	}

	// Stop the thread group.
	err = tg.Stop()
	if err != nil {
		t.Fatal(err)
	}
	// isStopped should return true.
	if !tg.isStopped() {
		t.Error("isStopped returns false on stopped ThreadGroup")
	}
	// The cannel provided by StopChan should be closed.
	select {
	case <-tg.StopChan():
	default:
		t.Error("stop chan appears to be closed")
	}
	// The OnStop calls should have been called first, in reverse order, and
	// the AfterStop calls should have been called second, in reverse order.
	if len(stopCalls) != 4 {
		t.Fatal("Stop did not call the stopping functions correctly")
	}
	if stopCalls[0] != 2 {
		t.Error("Stop called the stopping functions in the wrong order")
	}
	if stopCalls[1] != 1 {
		t.Error("Stop called the stopping functions in the wrong order")
	}
	if stopCalls[2] != 20 {
		t.Error("Stop called the stopping functions in the wrong order")
	}
	if stopCalls[3] != 10 {
		t.Error("Stop called the stopping functions in the wrong order")
	}

	// Add and Stop should return errors.
	err = tg.Add()
	if err != ErrStopped {
		t.Error("expected ErrStopped, got", err)
	}
	err = tg.Stop()
	if err != ErrStopped {
		t.Error("expected ErrStopped, got", err)
	}

	// OnStop and AfterStop should call their functions immediately now that
	// the thread group has stopped.
	onStopCalled := false
	tg.OnStop(func() {
		onStopCalled = true
	})
	if !onStopCalled {
		t.Error("OnStop function not called immediately despite the thread group being closed already.")
	}
	afterStopCalled := false
	tg.AfterStop(func() {
		afterStopCalled = true
	})
	if !afterStopCalled {
		t.Error("AfterStop function not called immediately despite the thread group being closed already.")
	}
}

// TestThreadGroupConcurrentAdd tests that Add can be called concurrently with Stop.
func TestThreadGroupConcurrentAdd(t *testing.T) {
	if testing.Short() {
		t.SkipNow()
	}
	var tg ThreadGroup
	for i := 0; i < 10; i++ {
		go func() {
			err := tg.Add()
			if err != nil {
				return
			}
			defer tg.Done()

			select {
			case <-time.After(1 * time.Second):
			case <-tg.StopChan():
			}
		}()
	}
	time.Sleep(10 * time.Millisecond) // wait for at least one Add
	err := tg.Stop()
	if err != nil {
		t.Fatal(err)
	}
}

// TestThreadGroupOnce tests that a zero-valued ThreadGroup's stopChan is
// properly initialized.
func TestThreadGroupOnce(t *testing.T) {
	tg := new(ThreadGroup)
	if tg.stopChan != nil {
		t.Error("expected nil stopChan")
	}

	// these methods should cause stopChan to be initialized
	tg.StopChan()
	if tg.stopChan == nil {
		t.Error("stopChan should have been initialized by StopChan")
	}

	tg = new(ThreadGroup)
	tg.isStopped()
	if tg.stopChan == nil {
		t.Error("stopChan should have been initialized by isStopped")
	}

	tg = new(ThreadGroup)
	tg.Add()
	if tg.stopChan == nil {
		t.Error("stopChan should have been initialized by Add")
	}

	tg = new(ThreadGroup)
	tg.Stop()
	if tg.stopChan == nil {
		t.Error("stopChan should have been initialized by Stop")
	}
}

// TestThreadGroupOnStop tests that Stop calls functions registered with
// OnStop.
func TestThreadGroupOnStop(t *testing.T) {
	if testing.Short() {
		t.SkipNow()
	}
	l, err := net.Listen("tcp", "localhost:0")
	if err != nil {
		t.Fatal(err)
	}

	// create ThreadGroup and register the closer
	var tg ThreadGroup
	tg.OnStop(func() { l.Close() })

	// send on channel when listener is closed
	var closed bool
	tg.Add()
	go func() {
		defer tg.Done()
		_, err := l.Accept()
		closed = err != nil
	}()

	tg.Stop()
	if !closed {
		t.Fatal("Stop did not close listener")
	}
}

// TestThreadGroupRace tests that calling ThreadGroup methods concurrently
// does not trigger the race detector.
func TestThreadGroupRace(t *testing.T) {
	var tg ThreadGroup
	go tg.StopChan()
	go func() {
		if tg.Add() == nil {
			tg.Done()
		}
	}()
	err := tg.Stop()
	if err != nil {
		t.Fatal(err)
	}
}

// TestThreadGroupCloseAfterStop checks that an AfterStop function is
// correctly called after the thread is stopped.
func TestThreadGroupClosedAfterStop(t *testing.T) {
	var tg ThreadGroup
	var closed bool
	tg.AfterStop(func() { closed = true })
	if closed {
		t.Fatal("close function should not have been called yet")
	}
	if err := tg.Stop(); err != nil {
		t.Fatal(err)
	}
	if !closed {
		t.Fatal("close function should have been called")
	}

	// Stop has already been called, so the close function should be called
	// immediately
	closed = false
	tg.AfterStop(func() { closed = true })
	if !closed {
		t.Fatal("close function should have been called immediately")
	}
}

// TestThreadGroupSiaExample tries to use a thread group as it might be
// expected to be used by a module of Sia.
func TestThreadGroupSiaExample(t *testing.T) {
	if testing.Short() {
		t.SkipNow()
	}
	t.Parallel()
	testDir := build.TempDir("sync", t.Name())
	err := os.MkdirAll(testDir, 0700)
	if err != nil {
		t.Fatal(err)
	}
	var tg ThreadGroup

	// Open an example file. The file is expected to be used throughout the
	// lifetime of the module, and should not be closed until 'AfterStop' is
	// called.
	fileClosed := false
	file, err := os.Create(filepath.Join(testDir, "exampleFile.txt"))
	if err != nil {
		t.Fatal(err)
	}
	tg.AfterStop(func() {
		fileClosed = true
		err := file.Close()
		if err != nil {
			t.Fatal(err)
		}
	})

	// Open a listener. The listener and handler thread should be closed before
	// the file is closed.
	listenerCleanedUp := false
	listener, err := net.Listen("tcp", "localhost:0")
	if err != nil {
		t.Fatal(err)
	}
	// Open a thread to accept calls from the listener.
	handlerFinishedChan := make(chan struct{})
	go func() {
		for {
			_, err := listener.Accept()
			if err != nil {
				break
			}
		}
		handlerFinishedChan <- struct{}{}
	}()
	tg.OnStop(func() {
		err := listener.Close()
		if err != nil {
			t.Fatal(err)
		}
		<-handlerFinishedChan

		if fileClosed {
			t.Error("file should be open while the listener is shutting down")
		}
		listenerCleanedUp = true
	})

	// Create a thread that does some stuff which takes time, and then closes.
	// Use Flush to clear out the process without closing the resources.
	threadFinished := false
	err = tg.Add()
	if err != nil {
		t.Fatal(err)
	}
	go func() {
		time.Sleep(time.Second)
		threadFinished = true
		tg.Done()
	}()
	tg.Flush()
	if !threadFinished {
		t.Error("call to Flush should have allowed the working thread to finish")
	}
	if listenerCleanedUp || fileClosed {
		t.Error("call to Flush resulted in permanent resources being closed")
	}

	// Create a thread that does some stuff which takes time, and then closes.
	// Use Stop to wait for the threead to finish and then check that all
	// resources have closed.
	threadFinished2 := false
	err = tg.Add()
	if err != nil {
		t.Fatal(err)
	}
	go func() {
		time.Sleep(time.Second)
		threadFinished2 = true
		tg.Done()
	}()
	tg.Stop()
	if !threadFinished2 || !listenerCleanedUp || !fileClosed {
		t.Error("stop did not block until all running resources had closed")
	}
}

// TestAddOnStop checks that you can safely call OnStop from under the
// protection of an Add call.
func TestAddOnStop(t *testing.T) {
	if testing.Short() {
		t.SkipNow()
	}
	t.Parallel()

	var tg ThreadGroup
	var data int
	addChan := make(chan struct{})
	stopChan := make(chan struct{})
	tg.OnStop(func() {
		close(stopChan)
	})
	go func() {
		err := tg.Add()
		if err != nil {
			t.Fatal(err)
		}
		close(addChan)

		// Wait for the call to 'Stop' to be called in the parent thread, and
		// then queue a bunch of 'OnStop' and 'AfterStop' functions before
		// calling 'Done'.
		<-stopChan
		for i := 0; i < 10; i++ {
			tg.OnStop(func() {
				data++
			})
			tg.AfterStop(func() {
				data++
			})
		}
		tg.Done()
	}()

	// Wait for 'Add' to be called in the above thread, to guarantee that
	// OnStop and AfterStop will be called after 'Add' and 'Stop' have been
	// called together.
	<-addChan
	err := tg.Stop()
	if err != nil {
		t.Fatal(err)
	}

	if data != 20 {
		t.Error("20 calls were made to increment data, but value is", data)
	}
}

// BenchmarkThreadGroup times how long it takes to add a ton of threads and
// trigger goroutines that call Done.
func BenchmarkThreadGroup(b *testing.B) {
	var tg ThreadGroup
	for i := 0; i < b.N; i++ {
		tg.Add()
		go tg.Done()
	}
	tg.Stop()
}

// BenchmarkWaitGroup times how long it takes to add a ton of threads to a wait
// group and trigger goroutines that call Done.
func BenchmarkWaitGroup(b *testing.B) {
	var wg sync.WaitGroup
	for i := 0; i < b.N; i++ {
		wg.Add(1)
		go wg.Done()
	}
	wg.Wait()
}<|MERGE_RESOLUTION|>--- conflicted
+++ resolved
@@ -8,11 +8,7 @@
 	"testing"
 	"time"
 
-<<<<<<< HEAD
-	"github.com/pachisi456/sia-hostdb-profiles/build"
-=======
 	"gitlab.com/NebulousLabs/Sia/build"
->>>>>>> c9a2fa38
 )
 
 // TestThreadGroupStopEarly tests that a thread group can correctly interrupt
