--- conflicted
+++ resolved
@@ -4,11 +4,7 @@
 // contracts.
 
 import (
-<<<<<<< HEAD
-	"github.com/pachisi456/sia-hostdb-profiles/crypto"
-=======
 	"gitlab.com/NebulousLabs/Sia/crypto"
->>>>>>> c9a2fa38
 )
 
 var (
