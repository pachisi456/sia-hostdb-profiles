package types

// currency.go defines the internal currency object. One design goal of the
// currency type is immutability: the currency type should be safe to pass
// directly to other objects and packages. The currency object should never
// have a negative value. The currency should never overflow. There is a
// maximum size value that can be encoded (around 10^10^20), however exceeding
// this value will not result in overflow.

import (
	"errors"
	"math"
	"math/big"

<<<<<<< HEAD
	"github.com/pachisi456/sia-hostdb-profiles/build"
=======
	"gitlab.com/NebulousLabs/Sia/build"
>>>>>>> c9a2fa38
)

type (
	// A Currency represents a number of siacoins or siafunds. Internally, a
	// Currency value is unbounded; however, Currency values sent over the wire
	// protocol are subject to a maximum size of 255 bytes (approximately 10^614).
	// Unlike the math/big library, whose methods modify their receiver, all
	// arithmetic Currency methods return a new value. Currency cannot be negative.
	Currency struct {
		i big.Int
	}
)

var (
	// ErrNegativeCurrency is the error that is returned if performing an
	// operation results in a negative currency.
	ErrNegativeCurrency = errors.New("negative currency not allowed")

	// ErrUint64Overflow is the error that is returned if converting to a
	// unit64 would cause an overflow.
	ErrUint64Overflow = errors.New("cannot return the uint64 of this currency - result is an overflow")

	// ZeroCurrency defines a currency of value zero.
	ZeroCurrency = NewCurrency64(0)
)

// NewCurrency creates a Currency value from a big.Int. Undefined behavior
// occurs if a negative input is used.
func NewCurrency(b *big.Int) (c Currency) {
	if b.Sign() < 0 {
		build.Critical(ErrNegativeCurrency)
	} else {
		c.i = *b
	}
	return
}

// NewCurrency64 creates a Currency value from a uint64.
func NewCurrency64(x uint64) (c Currency) {
	c.i.SetUint64(x)
	return
}

// Add returns a new Currency value c = x + y
func (x Currency) Add(y Currency) (c Currency) {
	c.i.Add(&x.i, &y.i)
	return
}

// Big returns the value of c as a *big.Int. Importantly, it does not provide
// access to the c's internal big.Int object, only a copy.
func (x Currency) Big() *big.Int {
	return new(big.Int).Set(&x.i)
}

// Cmp compares two Currency values. The return value follows the convention
// of math/big.
func (x Currency) Cmp(y Currency) int {
	return x.i.Cmp(&y.i)
}

// Cmp64 compares x to a uint64. The return value follows the convention of
// math/big.
func (x Currency) Cmp64(y uint64) int {
	return x.Cmp(NewCurrency64(y))
}

// Div returns a new Currency value c = x / y.
func (x Currency) Div(y Currency) (c Currency) {
	c.i.Div(&x.i, &y.i)
	return
}

// Div64 returns a new Currency value c = x / y.
func (x Currency) Div64(y uint64) (c Currency) {
	c.i.Div(&x.i, new(big.Int).SetUint64(y))
	return
}

// Equals returns true if x and y have the same value.
func (x Currency) Equals(y Currency) bool {
	return x.Cmp(y) == 0
}

// Equals64 returns true if x and y have the same value.
func (x Currency) Equals64(y uint64) bool {
	return x.Cmp64(y) == 0
}

// Mul returns a new Currency value c = x * y.
func (x Currency) Mul(y Currency) (c Currency) {
	c.i.Mul(&x.i, &y.i)
	return
}

// Mul64 returns a new Currency value c = x * y.
func (x Currency) Mul64(y uint64) (c Currency) {
	c.i.Mul(&x.i, new(big.Int).SetUint64(y))
	return
}

// COMPATv0.4.0 - until the first 10e3 blocks have been archived, MulFloat is
// needed while verifying the first set of blocks.

// MulFloat returns a new Currency value y = c * x, where x is a float64.
// Behavior is undefined when x is negative.
func (x Currency) MulFloat(y float64) (c Currency) {
	if y < 0 {
		build.Critical(ErrNegativeCurrency)
	} else {
		cRat := new(big.Rat).Mul(
			new(big.Rat).SetInt(&x.i),
			new(big.Rat).SetFloat64(y),
		)
		c.i.Div(cRat.Num(), cRat.Denom())
	}
	return
}

// MulRat returns a new Currency value c = x * y, where y is a big.Rat.
func (x Currency) MulRat(y *big.Rat) (c Currency) {
	if y.Sign() < 0 {
		build.Critical(ErrNegativeCurrency)
	} else {
		c.i.Mul(&x.i, y.Num())
		c.i.Div(&c.i, y.Denom())
	}
	return
}

// MulTax returns a new Currency value c = x * 0.039, where 0.039 is a big.Rat.
func (x Currency) MulTax() (c Currency) {
	c.i.Mul(&x.i, big.NewInt(39))
	c.i.Div(&c.i, big.NewInt(1000))
	return c
}

// RoundDown returns the largest multiple of y <= x.
func (x Currency) RoundDown(y Currency) (c Currency) {
	diff := new(big.Int).Mod(&x.i, &y.i)
	c.i.Sub(&x.i, diff)
	return
}

// IsZero returns true if the value is 0, false otherwise.
func (x Currency) IsZero() bool {
	return x.i.Sign() <= 0
}

// Sqrt returns a new Currency value y = sqrt(c). Result is rounded down to the
// nearest integer.
func (x Currency) Sqrt() (c Currency) {
	f, _ := new(big.Rat).SetInt(&x.i).Float64()
	sqrt := new(big.Rat).SetFloat64(math.Sqrt(f))
	c.i.Div(sqrt.Num(), sqrt.Denom())
	return
}

// Sub returns a new Currency value c = x - y. Behavior is undefined when
// x < y.
func (x Currency) Sub(y Currency) (c Currency) {
	if x.Cmp(y) < 0 {
		c = ZeroCurrency
		build.Critical(ErrNegativeCurrency)
	} else {
		c.i.Sub(&x.i, &y.i)
	}
	return
}

// Uint64 converts a Currency to a uint64. An error is returned because this
// function is sometimes called on values that can be determined by users -
// rather than have all user-facing points do input checking, the input
// checking should happen at the base type. This minimizes the chances of a
// rogue user causing a build.Critical to be triggered.
func (x Currency) Uint64() (u uint64, err error) {
	if x.Cmp(NewCurrency64(math.MaxUint64)) > 0 {
		return 0, ErrUint64Overflow
	}
	return x.Big().Uint64(), nil
}<|MERGE_RESOLUTION|>--- conflicted
+++ resolved
@@ -12,11 +12,7 @@
 	"math"
 	"math/big"
 
-<<<<<<< HEAD
-	"github.com/pachisi456/sia-hostdb-profiles/build"
-=======
 	"gitlab.com/NebulousLabs/Sia/build"
->>>>>>> c9a2fa38
 )
 
 type (
