--- conflicted
+++ resolved
@@ -11,11 +11,7 @@
 	"math/big"
 	"time"
 
-<<<<<<< HEAD
-	"github.com/pachisi456/sia-hostdb-profiles/build"
-=======
 	"gitlab.com/NebulousLabs/Sia/build"
->>>>>>> c9a2fa38
 )
 
 var (
