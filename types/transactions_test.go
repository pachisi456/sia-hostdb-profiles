package types

import (
	"testing"

<<<<<<< HEAD
	"github.com/pachisi456/sia-hostdb-profiles/crypto"
=======
	"gitlab.com/NebulousLabs/Sia/crypto"
>>>>>>> c9a2fa38
)

// TestTransactionIDs probes all of the ID functions of the Transaction type.
func TestIDs(t *testing.T) {
	// Create every type of ID using empty fields.
	txn := Transaction{
		SiacoinOutputs: []SiacoinOutput{{}},
		FileContracts:  []FileContract{{}},
		SiafundOutputs: []SiafundOutput{{}},
	}
	tid := txn.ID()
	scoid := txn.SiacoinOutputID(0)
	fcid := txn.FileContractID(0)
	spidT := fcid.StorageProofOutputID(ProofValid, 0)
	spidF := fcid.StorageProofOutputID(ProofMissed, 0)
	sfoid := txn.SiafundOutputID(0)
	scloid := sfoid.SiaClaimOutputID()

	// Put all of the ids into a slice.
	var ids []crypto.Hash
	ids = append(ids,
		crypto.Hash(tid),
		crypto.Hash(scoid),
		crypto.Hash(fcid),
		crypto.Hash(spidT),
		crypto.Hash(spidF),
		crypto.Hash(sfoid),
		crypto.Hash(scloid),
	)

	// Check that each id is unique.
	knownIDs := make(map[crypto.Hash]struct{})
	for i, id := range ids {
		_, exists := knownIDs[id]
		if exists {
			t.Error("id repeat for index", i)
		}
		knownIDs[id] = struct{}{}
	}
}

// TestTransactionSiacoinOutputSum probes the SiacoinOutputSum method of the
// Transaction type.
func TestTransactionSiacoinOutputSum(t *testing.T) {
	// Create a transaction with all types of siacoin outputs.
	txn := Transaction{
		SiacoinOutputs: []SiacoinOutput{
			{Value: NewCurrency64(1)},
			{Value: NewCurrency64(20)},
		},
		FileContracts: []FileContract{
			{Payout: NewCurrency64(300)},
			{Payout: NewCurrency64(4000)},
		},
		MinerFees: []Currency{
			NewCurrency64(50000),
			NewCurrency64(600000),
		},
	}
	if txn.SiacoinOutputSum().Cmp(NewCurrency64(654321)) != 0 {
		t.Error("wrong siacoin output sum was calculated, got:", txn.SiacoinOutputSum())
	}
}<|MERGE_RESOLUTION|>--- conflicted
+++ resolved
@@ -3,11 +3,7 @@
 import (
 	"testing"
 
-<<<<<<< HEAD
-	"github.com/pachisi456/sia-hostdb-profiles/crypto"
-=======
 	"gitlab.com/NebulousLabs/Sia/crypto"
->>>>>>> c9a2fa38
 )
 
 // TestTransactionIDs probes all of the ID functions of the Transaction type.
